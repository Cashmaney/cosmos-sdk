package sqlite

import (
	"fmt"
	"math"
	"sync"
	"testing"

	"github.com/stretchr/testify/require"
	"github.com/stretchr/testify/suite"

	coretesting "cosmossdk.io/core/testing"
	"cosmossdk.io/store/v2/storage"
)

var storeKey1 = []byte("store1")

func TestStorageTestSuite(t *testing.T) {
	s := &storage.StorageTestSuite{
		NewDB: func(dir string) (*storage.StorageStore, error) {
			db, err := New(dir)
			return storage.NewStorageStore(db, coretesting.NewNopLogger()), err
		},
		EmptyBatchSize: 0,
	}
	suite.Run(t, s)
}

func TestDatabase_ReverseIterator(t *testing.T) {
	db, err := New(t.TempDir())
	require.NoError(t, err)
	defer db.Close()

	batch, err := db.NewBatch(1)
	require.NoError(t, err)
	for i := 0; i < 100; i++ {
		key := fmt.Sprintf("key%03d", i) // key000, key001, ..., key099
		val := fmt.Sprintf("val%03d", i) // val000, val001, ..., val099

		require.NoError(t, batch.Set(storeKey1, []byte(key), []byte(val)))
	}

	require.NoError(t, batch.Write())

	// reverse iterator without an end key
	iter, err := db.ReverseIterator(storeKey1, 1, []byte("key000"), nil)
	require.NoError(t, err)

	defer iter.Close()

	i, count := 99, 0
	for ; iter.Valid(); iter.Next() {
		require.Equal(t, []byte(fmt.Sprintf("key%03d", i)), iter.Key())
		require.Equal(t, []byte(fmt.Sprintf("val%03d", i)), iter.Value())

		i--
		count++
	}
	require.Equal(t, 100, count)
	require.NoError(t, iter.Error())

	// seek past domain, which should make the iterator invalid and produce an error
	require.False(t, iter.Valid())

	// reverse iterator with a start and end domain
	iter2, err := db.ReverseIterator(storeKey1, 1, []byte("key010"), []byte("key019"))
	require.NoError(t, err)

	defer iter2.Close()

	i, count = 18, 0
	for ; iter2.Valid(); iter2.Next() {
		require.Equal(t, []byte(fmt.Sprintf("key%03d", i)), iter2.Key())
		require.Equal(t, []byte(fmt.Sprintf("val%03d", i)), iter2.Value())

		i--
		count++
	}
	require.Equal(t, 9, count)
	require.NoError(t, iter2.Error())

	// seek past domain, which should make the iterator invalid and produce an error
	require.False(t, iter2.Valid())

	// start must be <= end
	iter3, err := db.ReverseIterator(storeKey1, 1, []byte("key020"), []byte("key019"))
	require.Error(t, err)
	require.Nil(t, iter3)
}

func TestParallelWrites(t *testing.T) {
<<<<<<< HEAD
	// tmpDir := t.TempDir()
	tmpDir := "/tmp/sqlite"
=======
	tmpDir := t.TempDir()
>>>>>>> 2f7ef1ec
	db, err := New(tmpDir)
	require.NoError(t, err)
	defer db.Close()

	latestVersion := 10
	kvCount := 100

	wg := sync.WaitGroup{}
	triggerStartCh := make(chan bool)

	// start 10 goroutines that write to the database
	for i := 0; i < latestVersion; i++ {
		wg.Add(1)
		go func(i int) {
			<-triggerStartCh
			defer wg.Done()
			batch, err := db.NewBatch(uint64(i + 1))
			require.NoError(t, err)
			for j := 0; j < kvCount; j++ {
				key := fmt.Sprintf("key-%d-%03d", i, j)
				val := fmt.Sprintf("val-%d-%03d", i, j)

				require.NoError(t, batch.Set(storeKey1, []byte(key), []byte(val)))
			}

			require.NoError(t, batch.Write())
		}(i)

	}

	// start the goroutines
	close(triggerStartCh)
	wg.Wait()

	// check that all the data is there
	for i := 0; i < latestVersion; i++ {
		for j := 0; j < kvCount; j++ {
			version := uint64(i + 1)
			key := fmt.Sprintf("key-%d-%03d", i, j)
			val := fmt.Sprintf("val-%d-%03d", i, j)

			v, err := db.Get(storeKey1, version, []byte(key))
			require.NoError(t, err)
			require.Equal(t, []byte(val), v)
		}
	}
}

func TestParallelWriteAndPruning(t *testing.T) {
	db, err := New(t.TempDir())
	require.NoError(t, err)
	defer db.Close()

	latestVersion := 100
	kvCount := 100
	prunePeriod := 5

	wg := sync.WaitGroup{}
	triggerStartCh := make(chan bool)

	// start a goroutine that write to the database
	wg.Add(1)
	go func() {
		<-triggerStartCh
		defer wg.Done()
		for i := 0; i < latestVersion; i++ {
			batch, err := db.NewBatch(uint64(i + 1))
			require.NoError(t, err)
			for j := 0; j < kvCount; j++ {
				key := fmt.Sprintf("key-%d-%03d", i, j)
				val := fmt.Sprintf("val-%d-%03d", i, j)

				require.NoError(t, batch.Set(storeKey1, []byte(key), []byte(val)))
			}

			require.NoError(t, batch.Write())
		}
	}()
	// start a goroutine that prunes the database
	wg.Add(1)
	go func() {
		<-triggerStartCh
		defer wg.Done()
		for i := 10; i < latestVersion; i += prunePeriod {
			for {
				v, err := db.GetLatestVersion()
				require.NoError(t, err)
				if v > uint64(i) {
					require.NoError(t, db.Prune(v-1))
					break
				}
			}
		}
	}()

	// start the goroutines
	close(triggerStartCh)
	wg.Wait()

	// check if the data is pruned
	version := uint64(latestVersion - prunePeriod)
	val, err := db.Get(storeKey1, version, []byte(fmt.Sprintf("key-%d-%03d", version-1, 0)))
	require.Error(t, err)
	require.Nil(t, val)

	version = uint64(latestVersion)
	val, err = db.Get(storeKey1, version, []byte(fmt.Sprintf("key-%d-%03d", version-1, 0)))
	require.NoError(t, err)
	require.Equal(t, []byte(fmt.Sprintf("val-%d-%03d", version-1, 0)), val)
}

func TestUint64(t *testing.T) {
	tmpDir := t.TempDir()
	db, err := New(tmpDir)
	require.NoError(t, err)
	_, err = db.NewBatch(math.MaxUint64)
	require.Error(t, err)
}<|MERGE_RESOLUTION|>--- conflicted
+++ resolved
@@ -89,12 +89,7 @@
 }
 
 func TestParallelWrites(t *testing.T) {
-<<<<<<< HEAD
-	// tmpDir := t.TempDir()
-	tmpDir := "/tmp/sqlite"
-=======
 	tmpDir := t.TempDir()
->>>>>>> 2f7ef1ec
 	db, err := New(tmpDir)
 	require.NoError(t, err)
 	defer db.Close()
