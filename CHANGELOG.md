<!--
Guiding Principles:

Changelogs are for humans, not machines.
There should be an entry for every single version.
The same types of changes should be grouped.
Versions and sections should be linkable.
The latest version comes first.
The release date of each version is displayed.
Mention whether you follow Semantic Versioning.

Usage:

Change log entries are to be added to the Unreleased section under the
appropriate stanza (see below). Each entry is required to include a tag and
the Github issue reference in the following format:

* (<tag>) \#<issue-number> message

The tag should consist of where the change is being made ex. (x/staking), (store)
The issue numbers will later be link-ified during the release process so you do
not have to worry about including a link manually, but you can if you wish.

Types of changes (Stanzas):

"Features" for new features.
"Improvements" for changes in existing functionality.
"Deprecated" for soon-to-be removed features.
"Bug Fixes" for any bug fixes.
"Client Breaking" for breaking Protobuf, gRPC and REST routes used by end-users.
"CLI Breaking" for breaking CLI commands.
"API Breaking" for breaking exported APIs used by developers building on SDK.
"State Machine Breaking" for any changes that result in a different AppState given same genesisState and txList.
Ref: https://keepachangelog.com/en/1.0.0/
-->

# Changelog

## [Unreleased]

### Features

<<<<<<< HEAD
* (all) [23708](https://github.com/cosmos/cosmos-sdk/pull/23708) Add unordered transaction support.
    * Adds a `--timeout-timestamp` flag that allows users to specify a block time at which the unordered transactions should expire from the mempool.
* (client) [#23811](https://github.com/cosmos/cosmos-sdk/pull/23811) Add auto cli for node service
=======
* (x/epochs) [#23815](https://github.com/cosmos/cosmos-sdk/pull/23815) Upstream `x/epochs` from Osmosis
* (client) [#21074](https://github.com/cosmos/cosmos-sdk/pull/21074) Add auto cli for node service
>>>>>>> ff779eca

### Bug Fixes

* (query) [87d3a43](https://github.com/cosmos/cosmos-sdk/commit/87d3a432af95f4cf96aa02351ed5fcc51cca6e7b) Fix collection filtered pagination.

## [v0.50.12](https://github.com/cosmos/cosmos-sdk/releases/tag/v0.50.12) - 2025-02-20

### Bug Fixes

* [GHSA-x5vx-95h7-rv4p](https://github.com/cosmos/cosmos-sdk/security/advisories/GHSA-x5vx-95h7-rv4p) Fix Group module can halt chain when handling a malicious proposal

## [v0.50.11](https://github.com/cosmos/cosmos-sdk/releases/tag/v0.50.11) - 2024-12-16

### Features

* (crypto/keyring) [#21653](https://github.com/cosmos/cosmos-sdk/pull/21653) New Linux-only backend that adds Linux kernel's `keyctl` support.

### Improvements

* (server) [#21941](https://github.com/cosmos/cosmos-sdk/pull/21941) Regenerate addrbook.json for in place testnet.

### Bug Fixes

* Fix [ABS-0043/ABS-0044](https://github.com/cosmos/cosmos-sdk/security/advisories/GHSA-8wcc-m6j2-qxvm) Limit recursion depth for unknown field detection and unpack any
* (server) [#22564](https://github.com/cosmos/cosmos-sdk/pull/22564) Fix fallback genesis path in server
* (x/group) [#22425](https://github.com/cosmos/cosmos-sdk/pull/22425) Proper address rendering in error
* (sims) [#21906](https://github.com/cosmos/cosmos-sdk/pull/21906) Skip sims test when running dry on validators
* (cli) [#21919](https://github.com/cosmos/cosmos-sdk/pull/21919) Query address-by-acc-num by account_id instead of id.
* (x/group) [#22229](https://github.com/cosmos/cosmos-sdk/pull/22229) Accept `1` and `try` in CLI for group proposal exec.

## [v0.50.10](https://github.com/cosmos/cosmos-sdk/releases/tag/v0.50.10) - 2024-09-20

### Features

* (cli) [#20779](https://github.com/cosmos/cosmos-sdk/pull/20779) Added `module-hash-by-height` command to query and retrieve module hashes at a specified blockchain height, enhancing debugging capabilities.
* (cli) [#21372](https://github.com/cosmos/cosmos-sdk/pull/21372) Added a `bulk-add-genesis-account` genesis command to add many genesis accounts at once.
* (types/collections) [#21724](https://github.com/cosmos/cosmos-sdk/pull/21724) Added `LegacyDec` collection value.

### Improvements

* (x/bank) [#21460](https://github.com/cosmos/cosmos-sdk/pull/21460) Added `Sender` attribute in `MsgMultiSend` event.
* (genutil) [#21701](https://github.com/cosmos/cosmos-sdk/pull/21701) Improved error messages for genesis validation.
* (testutil/integration) [#21816](https://github.com/cosmos/cosmos-sdk/pull/21816) Allow to pass baseapp options in `NewIntegrationApp`.

### Bug Fixes

* (runtime) [#21769](https://github.com/cosmos/cosmos-sdk/pull/21769) Fix baseapp options ordering to avoid overwriting options set by modules.
* (x/consensus) [#21493](https://github.com/cosmos/cosmos-sdk/pull/21493) Fix regression that prevented to upgrade to > v0.50.7 without consensus version params.
* (baseapp) [#21256](https://github.com/cosmos/cosmos-sdk/pull/21256) Halt height will not commit the block indicated, meaning that if halt-height is set to 10, only blocks until 9 (included) will be committed. This is to go back to the original behavior before a change was introduced in v0.50.0.
* (baseapp) [#21444](https://github.com/cosmos/cosmos-sdk/pull/21444) Follow-up, Return PreBlocker events in FinalizeBlockResponse.
* (baseapp) [#21413](https://github.com/cosmos/cosmos-sdk/pull/21413) Fix data race in sdk mempool.

## [v0.50.9](https://github.com/cosmos/cosmos-sdk/releases/tag/v0.50.9) - 2024-08-07

## Bug Fixes

* (baseapp) [#21159](https://github.com/cosmos/cosmos-sdk/pull/21159) Return PreBlocker events in FinalizeBlockResponse.
* [#20939](https://github.com/cosmos/cosmos-sdk/pull/20939) Fix collection reverse iterator to include `pagination.key` in the result.
* (client/grpc) [#20969](https://github.com/cosmos/cosmos-sdk/pull/20969) Fix `node.NewQueryServer` method not setting `cfg`.
* (testutil/integration) [#21006](https://github.com/cosmos/cosmos-sdk/pull/21006) Fix `NewIntegrationApp` method not writing default genesis to state.
* (runtime) [#21080](https://github.com/cosmos/cosmos-sdk/pull/21080) Fix `app.yaml` / `app.json` incompatibility with `depinject v1.0.0`.

## [v0.50.8](https://github.com/cosmos/cosmos-sdk/releases/tag/v0.50.8) - 2024-07-15

## Features

* (client) [#20690](https://github.com/cosmos/cosmos-sdk/pull/20690) Import mnemonic from file

## Improvements

* (x/authz,x/feegrant) [#20590](https://github.com/cosmos/cosmos-sdk/pull/20590) Provide updated keeper in depinject for authz and feegrant modules.
* [#20631](https://github.com/cosmos/cosmos-sdk/pull/20631) Fix json parsing in the wait-tx command.
* (x/auth) [#20438](https://github.com/cosmos/cosmos-sdk/pull/20438) Add `--skip-signature-verification` flag to multisign command to allow nested multisigs.

## Bug Fixes

* (simulation) [#17911](https://github.com/cosmos/cosmos-sdk/pull/17911) Fix all problems with executing command `make test-sim-custom-genesis-fast` for simulation test.
* (simulation) [#18196](https://github.com/cosmos/cosmos-sdk/pull/18196) Fix the problem of `validator set is empty after InitGenesis` in simulation test.

## [v0.50.7](https://github.com/cosmos/cosmos-sdk/releases/tag/v0.50.7) - 2024-06-04

### Improvements

* (debug) [#20328](https://github.com/cosmos/cosmos-sdk/pull/20328) Add consensus address for debug cmd.
* (runtime) [#20264](https://github.com/cosmos/cosmos-sdk/pull/20264) Expose grpc query router via depinject.
* (x/consensus) [#20381](https://github.com/cosmos/cosmos-sdk/pull/20381) Use Comet utility for consensus module consensus param updates.
* (client) [#20356](https://github.com/cosmos/cosmos-sdk/pull/20356) Overwrite client context when available in `SetCmdClientContext`.

### Bug Fixes

* (baseapp) [#20346](https://github.com/cosmos/cosmos-sdk/pull/20346) Correctly assign `execModeSimulate` to context for `simulateTx`.
* (baseapp) [#20144](https://github.com/cosmos/cosmos-sdk/pull/20144) Remove txs from mempool when AnteHandler fails in recheck.
* (baseapp) [#20107](https://github.com/cosmos/cosmos-sdk/pull/20107) Avoid header height overwrite block height.
* (cli) [#20020](https://github.com/cosmos/cosmos-sdk/pull/20020) Make bootstrap-state command support both new and legacy genesis format.
* (testutil/sims) [#20151](https://github.com/cosmos/cosmos-sdk/pull/20151) Set all signatures and don't overwrite the previous one in `GenSignedMockTx`.

## [v0.50.6](https://github.com/cosmos/cosmos-sdk/releases/tag/v0.50.6) - 2024-04-22

### Features

* (types) [#19759](https://github.com/cosmos/cosmos-sdk/pull/19759) Align SignerExtractionAdapter in PriorityNonceMempool Remove.
* (client) [#19870](https://github.com/cosmos/cosmos-sdk/pull/19870) Add new query command `wait-tx`. Alias `event-query-tx-for` to `wait-tx` for backward compatibility.

### Improvements

* (telemetry) [#19903](https://github.com/cosmos/cosmos-sdk/pull/19903) Conditionally emit metrics based on enablement.
  * **Introduction of `Now` Function**: Added a new function called `Now` to the telemetry package. It returns the current system time if telemetry is enabled, or a zero time if telemetry is not enabled.
  * **Atomic Global Variable**: Implemented an atomic global variable to manage the state of telemetry's enablement. This ensures thread safety for the telemetry state.
  * **Conditional Telemetry Emission**: All telemetry functions have been updated to emit metrics only when telemetry is enabled. They perform a check with `isTelemetryEnabled()` and return early if telemetry is disabled, minimizing unnecessary operations and overhead.
* (deps) [#19810](https://github.com/cosmos/cosmos-sdk/pull/19810) Upgrade prometheus version and fix API breaking change due to prometheus bump.
* (deps) [#19810](https://github.com/cosmos/cosmos-sdk/pull/19810) Bump `cosmossdk.io/store` to v1.1.0.
* (server) [#19884](https://github.com/cosmos/cosmos-sdk/pull/19884) Add start customizability to start command options.
* (x/gov) [#19853](https://github.com/cosmos/cosmos-sdk/pull/19853) Emit `depositor` in `EventTypeProposalDeposit`.
* (x/gov) [#19844](https://github.com/cosmos/cosmos-sdk/pull/19844) Emit the proposer of governance proposals.
* (baseapp) [#19616](https://github.com/cosmos/cosmos-sdk/pull/19616) Don't share gas meter in tx execution.

## Bug Fixes

* (x/authz) [#20114](https://github.com/cosmos/cosmos-sdk/pull/20114) Follow up of [GHSA-4j93-fm92-rp4m](https://github.com/cosmos/cosmos-sdk/security/advisories/GHSA-4j93-fm92-rp4m) for `x/authz`.
* (crypto) [#19691](https://github.com/cosmos/cosmos-sdk/pull/19745) Fix tx sign doesn't throw an error when incorrect Ledger is used.
* (baseapp) [#19970](https://github.com/cosmos/cosmos-sdk/pull/19970) Fix default config values to use no-op mempool as default.
* (crypto) [#20027](https://github.com/cosmos/cosmos-sdk/pull/20027) secp256r1 keys now implement gogoproto's customtype interface.
* (x/bank) [#20028](https://github.com/cosmos/cosmos-sdk/pull/20028) Align query with multi denoms for send-enabled.

## [v0.50.5](https://github.com/cosmos/cosmos-sdk/releases/tag/v0.50.5) - 2024-03-12

### Features

* (baseapp) [#19626](https://github.com/cosmos/cosmos-sdk/pull/19626) Add `DisableBlockGasMeter` option to `BaseApp`, which removes the block gas meter during transaction execution.

### Improvements

* (x/distribution) [#19707](https://github.com/cosmos/cosmos-sdk/pull/19707) Add autocli config for `DelegationTotalRewards` for CLI consistency with `q rewards` commands in previous versions.
* (x/auth) [#19651](https://github.com/cosmos/cosmos-sdk/pull/19651) Allow empty public keys in `GetSignBytesAdapter`.

### Bug Fixes

* (x/gov) [#19725](https://github.com/cosmos/cosmos-sdk/pull/19725) Fetch a failed proposal tally from proposal.FinalTallyResult in the gprc query.
* (types) [#19709](https://github.com/cosmos/cosmos-sdk/pull/19709) Fix skip staking genesis export when using `CoreAppModuleAdaptor` / `CoreAppModuleBasicAdaptor` for it.
* (x/auth) [#19549](https://github.com/cosmos/cosmos-sdk/pull/19549) Accept custom get signers when injecting `x/auth/tx`.
* (x/staking) Fix a possible bypass of delegator slashing: [GHSA-86h5-xcpx-cfqc](https://github.com/cosmos/cosmos-sdk/security/advisories/GHSA-86h5-xcpx-cfqc)
* (baseapp) Fix a bug in `baseapp.ValidateVoteExtensions` helper ([GHSA-95rx-m9m5-m94v](https://github.com/cosmos/cosmos-sdk/security/advisories/GHSA-95rx-m9m5-m94v)). The helper has been fixed and for avoiding API breaking changes `currentHeight` and `chainID` arguments are ignored. Those arguments are removed from the helper in v0.51+.

## [v0.50.4](https://github.com/cosmos/cosmos-sdk/releases/tag/v0.50.4) - 2024-02-19

### Features

* (server) [#19280](https://github.com/cosmos/cosmos-sdk/pull/19280) Adds in-place testnet CLI command.

### Improvements

* (client) [#19393](https://github.com/cosmos/cosmos-sdk/pull/19393/) Add `ReadDefaultValuesFromDefaultClientConfig` to populate the default values from the default client config in client.Context without creating a app folder.

### Bug Fixes

* (x/auth/vesting) [GHSA-4j93-fm92-rp4m](#bug-fixes) Add `BlockedAddr` check in `CreatePeriodicVestingAccount`.
* (baseapp) [#19338](https://github.com/cosmos/cosmos-sdk/pull/19338) Set HeaderInfo in context when calling `setState`.
* (baseapp): [#19200](https://github.com/cosmos/cosmos-sdk/pull/19200) Ensure that sdk side ve math matches cometbft.
* [#19106](https://github.com/cosmos/cosmos-sdk/pull/19106) Allow empty public keys when setting signatures. Public keys aren't needed for every transaction.
* (baseapp) [#19198](https://github.com/cosmos/cosmos-sdk/pull/19198) Remove usage of pointers in logs in all optimistic execution goroutines.
* (baseapp) [#19177](https://github.com/cosmos/cosmos-sdk/pull/19177) Fix baseapp `DefaultProposalHandler` same-sender non-sequential sequence.
* (crypto) [#19371](https://github.com/cosmos/cosmos-sdk/pull/19371) Avoid CLI redundant log in stdout, log to stderr instead.

## [v0.50.3](https://github.com/cosmos/cosmos-sdk/releases/tag/v0.50.3) - 2024-01-15

### Features

* (types) [#18991](https://github.com/cosmos/cosmos-sdk/pull/18991) Add SignerExtractionAdapter to PriorityNonceMempool/Config and provide Default implementation matching existing behavior.
* (gRPC) [#19043](https://github.com/cosmos/cosmos-sdk/pull/19043) Add `halt_height` to the gRPC `/cosmos/base/node/v1beta1/config` request.

### Improvements

* (x/bank) [#18956](https://github.com/cosmos/cosmos-sdk/pull/18956) Introduced a new `DenomOwnersByQuery` query method for `DenomOwners`, which accepts the denom value as a query string parameter, resolving issues with denoms containing slashes.
* (x/gov) [#18707](https://github.com/cosmos/cosmos-sdk/pull/18707) Improve genesis validation.
* (x/auth/tx) [#18772](https://github.com/cosmos/cosmos-sdk/pull/18772) Remove misleading gas wanted from tx simulation failure log.
* (client/tx) [#18852](https://github.com/cosmos/cosmos-sdk/pull/18852) Add `WithFromName` to tx factory.
* (types) [#18888](https://github.com/cosmos/cosmos-sdk/pull/18888) Speedup DecCoin.Sort() if len(coins) <= 1
* (types) [#18875](https://github.com/cosmos/cosmos-sdk/pull/18875) Speedup coins.Sort() if len(coins) <= 1
* (baseapp) [#18915](https://github.com/cosmos/cosmos-sdk/pull/18915) Add a new `ExecModeVerifyVoteExtension` exec mode and ensure it's populated in the `Context` during `VerifyVoteExtension` execution.
* (testutil) [#18930](https://github.com/cosmos/cosmos-sdk/pull/18930) Add NodeURI for clientCtx.

### Bug Fixes

* (baseapp) [#19058](https://github.com/cosmos/cosmos-sdk/pull/19058) Fix baseapp posthandler branch would fail if the `runMsgs` had returned an error.
* (baseapp) [#18609](https://github.com/cosmos/cosmos-sdk/issues/18609) Fixed accounting in the block gas meter after module's beginBlock and before DeliverTx, ensuring transaction processing always starts with the expected zeroed out block gas meter.
* (baseapp) [#18895](https://github.com/cosmos/cosmos-sdk/pull/18895) Fix de-duplicating vote extensions during validation in ValidateVoteExtensions.

## [v0.50.2](https://github.com/cosmos/cosmos-sdk/releases/tag/v0.50.2) - 2023-12-11

### Features

* (debug) [#18219](https://github.com/cosmos/cosmos-sdk/pull/18219) Add debug commands for application codec types.
* (client/keys) [#17639](https://github.com/cosmos/cosmos-sdk/pull/17639) Allows using and saving public keys encoded as base64.
* (server) [#17094](https://github.com/cosmos/cosmos-sdk/pull/17094) Add a `shutdown-grace` flag for waiting a given time before exit.

### Improvements

* (telemetry) [#18646] (https://github.com/cosmos/cosmos-sdk/pull/18646) Enable statsd and dogstatsd telemetry sinks.
* (server) [#18478](https://github.com/cosmos/cosmos-sdk/pull/18478) Add command flag to disable colored logs.
* (x/gov) [#18025](https://github.com/cosmos/cosmos-sdk/pull/18025) Improve `<appd> q gov proposer` by querying directly a proposal instead of tx events. It is an alias of `q gov proposal` as the proposer is a field of the proposal.
* (version) [#18063](https://github.com/cosmos/cosmos-sdk/pull/18063) Allow to define extra info to be displayed in `<appd> version --long` command.
* (codec/unknownproto)[#18541](https://github.com/cosmos/cosmos-sdk/pull/18541) Remove the use of "protoc-gen-gogo/descriptor" in favour of using the official protobuf descriptorpb types inside unknownproto.

### Bug Fixes

* (x/auth) [#18564](https://github.com/cosmos/cosmos-sdk/pull/18564) Fix total fees calculation when batch signing.
* (server) [#18537](https://github.com/cosmos/cosmos-sdk/pull/18537) Fix panic when defining minimum gas config as `100stake;100uatom`. Use a `,` delimiter instead of `;`. Fixes the server config getter to use the correct delimiter.
* [#18531](https://github.com/cosmos/cosmos-sdk/pull/18531) Baseapp's `GetConsensusParams` returns an empty struct instead of panicking if no params are found.
* (client/tx) [#18472](https://github.com/cosmos/cosmos-sdk/pull/18472) Utilizes the correct Pubkey when simulating a transaction.
* (baseapp) [#18486](https://github.com/cosmos/cosmos-sdk/pull/18486) Fixed FinalizeBlock calls not being passed to ABCIListeners.
* (baseapp) [#18627](https://github.com/cosmos/cosmos-sdk/pull/18627) Post handlers are run on non successful transaction executions too.
* (baseapp) [#18654](https://github.com/cosmos/cosmos-sdk/pull/18654) Fixes an issue in which `gogoproto.Merge` does not work with gogoproto messages with custom types.

## [v0.50.1](https://github.com/cosmos/cosmos-sdk/releases/tag/v0.50.1) - 2023-11-07

> v0.50.0 has been retracted due to a mistake in tagging the release. Please use v0.50.1 instead.

### Features

* (baseapp) [#18071](https://github.com/cosmos/cosmos-sdk/pull/18071) Add hybrid handlers to `MsgServiceRouter`.
* (server) [#18162](https://github.com/cosmos/cosmos-sdk/pull/18162) Start gRPC & API server in standalone mode.
* (baseapp & types) [#17712](https://github.com/cosmos/cosmos-sdk/pull/17712) Introduce `PreBlock`, which runs before begin blocker other modules, and allows to modify consensus parameters, and the changes are visible to the following state machine logics. Additionally it can be used for vote extensions.
* (genutil) [#17571](https://github.com/cosmos/cosmos-sdk/pull/17571) Allow creation of `AppGenesis` without a file lookup.
* (codec) [#17042](https://github.com/cosmos/cosmos-sdk/pull/17042) Add `CollValueV2` which supports encoding of protov2 messages in collections.
* (x/gov) [#16976](https://github.com/cosmos/cosmos-sdk/pull/16976) Add `failed_reason` field to `Proposal` under `x/gov` to indicate the reason for a failed proposal. Referenced from [#238](https://github.com/bnb-chain/greenfield-cosmos-sdk/pull/238) under `bnb-chain/greenfield-cosmos-sdk`.
* (baseapp) [#16898](https://github.com/cosmos/cosmos-sdk/pull/16898) Add `preFinalizeBlockHook` to allow vote extensions persistence.
* (cli) [#16887](https://github.com/cosmos/cosmos-sdk/pull/16887) Add two new CLI commands: `<appd> tx simulate` for simulating a transaction; `<appd> query block-results` for querying CometBFT RPC for block results.
* (x/bank) [#16852](https://github.com/cosmos/cosmos-sdk/pull/16852) Add `DenomMetadataByQueryString` query in bank module to support metadata query by query string.
* (baseapp) [#16581](https://github.com/cosmos/cosmos-sdk/pull/16581) Implement Optimistic Execution as an experimental feature (not enabled by default).
* (types) [#16257](https://github.com/cosmos/cosmos-sdk/pull/16257) Allow setting the base denom in the denom registry.
* (baseapp) [#16239](https://github.com/cosmos/cosmos-sdk/pull/16239) Add Gas Limits to allow node operators to resource bound queries.
* (cli) [#16209](https://github.com/cosmos/cosmos-sdk/pull/16209) Make `StartCmd` more customizable.
* (types/simulation) [#16074](https://github.com/cosmos/cosmos-sdk/pull/16074) Add generic SimulationStoreDecoder for modules using collections.
* (genutil) [#16046](https://github.com/cosmos/cosmos-sdk/pull/16046) Add "module-name" flag to genutil `add-genesis-account` to enable intializing module accounts at genesis.* [#15970](https://github.com/cosmos/cosmos-sdk/pull/15970) Enable SIGN_MODE_TEXTUAL.
* (types) [#15958](https://github.com/cosmos/cosmos-sdk/pull/15958) Add `module.NewBasicManagerFromManager` for creating a basic module manager from a module manager.
* (types/module) [#15829](https://github.com/cosmos/cosmos-sdk/pull/15829) Add new endblocker interface to handle valset updates.
* (runtime) [#15818](https://github.com/cosmos/cosmos-sdk/pull/15818) Provide logger through `depinject` instead of appBuilder.
* (types) [#15735](https://github.com/cosmos/cosmos-sdk/pull/15735) Make `ValidateBasic() error` method of `Msg` interface optional. Modules should validate messages directly in their message handlers ([RFC 001](https://docs.cosmos.network/main/rfc/rfc-001-tx-validation)).
* (x/genutil) [#15679](https://github.com/cosmos/cosmos-sdk/pull/15679) Allow applications to specify a custom genesis migration function for the `genesis migrate` command.
* (telemetry) [#15657](https://github.com/cosmos/cosmos-sdk/pull/15657) Emit more data (go version, sdk version, upgrade height) in prom metrics.
* (client) [#15597](https://github.com/cosmos/cosmos-sdk/pull/15597) Add status endpoint for clients.
* (testutil/integration) [#15556](https://github.com/cosmos/cosmos-sdk/pull/15556) Introduce `testutil/integration` package for module integration testing.
* (runtime) [#15547](https://github.com/cosmos/cosmos-sdk/pull/15547) Allow runtime to pass event core api service to modules.
* (client) [#15458](https://github.com/cosmos/cosmos-sdk/pull/15458) Add a `CmdContext` field to client.Context initialized to cobra command's context.
* (x/genutil) [#15301](https://github.com/cosmos/cosmos-sdk/pull/15031) Add application genesis. The genesis is now entirely managed by the application and passed to CometBFT at note instantiation. Functions that were taking a `cmttypes.GenesisDoc{}` now takes a `genutiltypes.AppGenesis{}`.
* (core) [#15133](https://github.com/cosmos/cosmos-sdk/pull/15133) Implement RegisterServices in the module manager.
* (x/bank) [#14894](https://github.com/cosmos/cosmos-sdk/pull/14894) Return a human readable denomination for IBC vouchers when querying bank balances. Added a `ResolveDenom` parameter to `types.QueryAllBalancesRequest` and `--resolve-denom` flag to `GetBalancesCmd()`.
* (core) [#14860](https://github.com/cosmos/cosmos-sdk/pull/14860) Add `Precommit` and `PrepareCheckState` AppModule callbacks.
* (x/gov) [#14720](https://github.com/cosmos/cosmos-sdk/pull/14720) Upstream expedited proposals from Osmosis.
* (cli) [#14659](https://github.com/cosmos/cosmos-sdk/pull/14659) Added ability to query blocks by events with queries directly passed to Tendermint, which will allow for full query operator support, e.g. `>`.
* (x/auth) [#14650](https://github.com/cosmos/cosmos-sdk/pull/14650) Add Textual SignModeHandler. Enable `SIGN_MODE_TEXTUAL` by following the [UPGRADING.md](./UPGRADING.md) instructions.
* (x/crisis) [#14588](https://github.com/cosmos/cosmos-sdk/pull/14588) Use CacheContext() in AssertInvariants().
* (mempool) [#14484](https://github.com/cosmos/cosmos-sdk/pull/14484) Add priority nonce mempool option for transaction replacement.
* (query) [#14468](https://github.com/cosmos/cosmos-sdk/pull/14468) Implement pagination for collections.
* (x/gov) [#14373](https://github.com/cosmos/cosmos-sdk/pull/14373) Add new proto field `constitution` of type `string` to gov module genesis state, which allows chain builders to lay a strong foundation by specifying purpose.
* (client) [#14342](https://github.com/cosmos/cosmos-sdk/pull/14342) Add `<app> config` command is now a sub-command, for setting, getting and migrating Cosmos SDK configuration files.
* (x/distribution) [#14322](https://github.com/cosmos/cosmos-sdk/pull/14322) Introduce a new gRPC message handler, `DepositValidatorRewardsPool`, that allows explicit funding of a validator's reward pool.
* (x/bank) [#14224](https://github.com/cosmos/cosmos-sdk/pull/14224) Allow injection of restrictions on transfers using `AppendSendRestriction` or `PrependSendRestriction`.

### Improvements

* (x/gov) [#18189](https://github.com/cosmos/cosmos-sdk/pull/18189) Limit the accepted deposit coins for a proposal to the minimum proposal deposit denoms.
* (x/staking) [#18049](https://github.com/cosmos/cosmos-sdk/pull/18049) Return early if Slash encounters zero tokens to burn.
* (x/staking) [#18035](https://github.com/cosmos/cosmos-sdk/pull/18035) Hoisted out of the redelegation loop, the non-changing validator and delegator addresses parsing.
* (keyring) [#17913](https://github.com/cosmos/cosmos-sdk/pull/17913) Add `NewAutoCLIKeyring` for creating an AutoCLI keyring from a SDK keyring.
* (x/consensus) [#18041](https://github.com/cosmos/cosmos-sdk/pull/18041) Let `ToProtoConsensusParams()` return an error.
* (x/gov) [#17780](https://github.com/cosmos/cosmos-sdk/pull/17780) Recover panics and turn them into errors when executing x/gov proposals.
* (baseapp) [#17667](https://github.com/cosmos/cosmos-sdk/pull/17667) Close databases opened by SDK in `baseApp.Close()`.
* (types/module) [#17554](https://github.com/cosmos/cosmos-sdk/pull/17554) Introduce `HasABCIGenesis` which is implemented by a module only when a validatorset update needs to be returned.
* (cli) [#17389](https://github.com/cosmos/cosmos-sdk/pull/17389) gRPC CometBFT commands have been added under `<aapd> q consensus comet`. CometBFT commands placement in the SDK has been simplified. See the exhaustive list below.
  * `client/rpc.StatusCommand()` is now at `server.StatusCommand()`
* (testutil) [#17216](https://github.com/cosmos/cosmos-sdk/issues/17216) Add `DefaultContextWithKeys` to `testutil` package.
* (cli) [#17187](https://github.com/cosmos/cosmos-sdk/pull/17187) Do not use `ctx.PrintObjectLegacy` in commands anymore.
  * `<appd> q gov proposer [proposal-id]` now returns a proposal id as int instead of string.
* (x/staking) [#17164](https://github.com/cosmos/cosmos-sdk/pull/17164) Add `BondedTokensAndPubKeyByConsAddr` to the keeper to enable vote extension verification.
* (x/group, x/gov) [#17109](https://github.com/cosmos/cosmos-sdk/pull/17109) Let proposal summary be 40x longer than metadata limit.
* (version) [#17096](https://github.com/cosmos/cosmos-sdk/pull/17096) Improve `getSDKVersion()` to handle module replacements.
* (types) [#16890](https://github.com/cosmos/cosmos-sdk/pull/16890) Remove `GetTxCmd() *cobra.Command` and `GetQueryCmd() *cobra.Command` from `module.AppModuleBasic` interface.
* (x/authz) [#16869](https://github.com/cosmos/cosmos-sdk/pull/16869) Improve error message when grant not found.
* (all) [#16497](https://github.com/cosmos/cosmos-sdk/pull/16497) Removed all exported vestiges of `sdk.MustSortJSON` and `sdk.SortJSON`.
* (server) [#16238](https://github.com/cosmos/cosmos-sdk/pull/16238) Don't setup p2p node keys if starting a node in GRPC only mode.
* (cli) [#16206](https://github.com/cosmos/cosmos-sdk/pull/16206) Make ABCI handshake profileable.
* (types) [#16076](https://github.com/cosmos/cosmos-sdk/pull/16076) Optimize `ChainAnteDecorators`/`ChainPostDecorators` to instantiate the functions once instead of on every invocation of the returned `AnteHandler`/`PostHandler`.
* (server) [#16071](https://github.com/cosmos/cosmos-sdk/pull/16071) When `mempool.max-txs` is set to a negative value, use a no-op mempool (effectively disable the app mempool).
* (types/query) [#16041](https://github.com/cosmos/cosmos-sdk/pull/16041) Change pagination max limit to a variable in order to be modifed by application devs.
* (simapp) [#15958](https://github.com/cosmos/cosmos-sdk/pull/15958) Refactor SimApp for removing the global basic manager.
* (all modules) [#15901](https://github.com/cosmos/cosmos-sdk/issues/15901) All core Cosmos SDK modules query commands have migrated to [AutoCLI](https://docs.cosmos.network/main/core/autocli), ensuring parity between gRPC and CLI queries.
* (x/auth) [#15867](https://github.com/cosmos/cosmos-sdk/pull/15867) Support better logging for signature verification failure.
* (store/cachekv) [#15767](https://github.com/cosmos/cosmos-sdk/pull/15767) Reduce peak RAM usage during and after `InitGenesis`.
* (x/bank) [#15764](https://github.com/cosmos/cosmos-sdk/pull/15764) Speedup x/bank `InitGenesis`.
* (x/slashing) [#15580](https://github.com/cosmos/cosmos-sdk/pull/15580) Refactor the validator's missed block signing window to be a chunked bitmap instead of a "logical" bitmap, significantly reducing the storage footprint.
* (x/gov) [#15554](https://github.com/cosmos/cosmos-sdk/pull/15554) Add proposal result log in `active_proposal` event. When a proposal passes but fails to execute, the proposal result is logged in the `active_proposal` event.
* (x/consensus) [#15553](https://github.com/cosmos/cosmos-sdk/pull/15553) Migrate consensus module to use collections.
* (server) [#15358](https://github.com/cosmos/cosmos-sdk/pull/15358) Add `server.InterceptConfigsAndCreateContext` as alternative to `server.InterceptConfigsPreRunHandler` which does not set the server context and the default SDK logger.
* (mempool) [#15328](https://github.com/cosmos/cosmos-sdk/pull/15328) Improve the `PriorityNonceMempool`:
  * Support generic transaction prioritization, instead of `ctx.Priority()`
  * Improve construction through the use of a single `PriorityNonceMempoolConfig` instead of option functions
* (x/authz) [#15164](https://github.com/cosmos/cosmos-sdk/pull/15164) Add `MsgCancelUnbondingDelegation` to staking authorization.
* (server) [#15041](https://github.com/cosmos/cosmos-sdk/pull/15041) Remove unnecessary sleeps from gRPC and API server initiation. The servers will start and accept requests as soon as they're ready.
* (baseapp) [#15023](https://github.com/cosmos/cosmos-sdk/pull/15023) & [#15213](https://github.com/cosmos/cosmos-sdk/pull/15213) Add `MessageRouter` interface to baseapp and pass it to authz, gov and groups instead of concrete type.
* [#15011](https://github.com/cosmos/cosmos-sdk/pull/15011) Introduce `cosmossdk.io/log` package to provide a consistent logging interface through the SDK. CometBFT logger is now replaced by `cosmossdk.io/log.Logger`.
* (x/staking) [#14864](https://github.com/cosmos/cosmos-sdk/pull/14864) `<appd> tx staking create-validator` CLI command now takes a json file as an arg instead of using required flags.
* (x/auth) [#14758](https://github.com/cosmos/cosmos-sdk/pull/14758) Allow transaction event queries to directly passed to Tendermint, which will allow for full query operator support, e.g. `>`.
* (x/evidence) [#14757](https://github.com/cosmos/cosmos-sdk/pull/14757) Evidence messages do not need to implement a `.Type()` anymore.
* (x/auth/tx) [#14751](https://github.com/cosmos/cosmos-sdk/pull/14751) Remove `.Type()` and `Route()` methods from all msgs and `legacytx.LegacyMsg` interface.
* (cli) [#14659](https://github.com/cosmos/cosmos-sdk/pull/14659) Added ability to query blocks by either height/hash `<app> q block --type=height|hash <height|hash>`.
* (x/staking) [#14590](https://github.com/cosmos/cosmos-sdk/pull/14590) Return undelegate amount in MsgUndelegateResponse.
* [#14529](https://github.com/cosmos/cosmos-sdk/pull/14529) Add new property `BondDenom` to `SimulationState` struct.
* (store) [#14439](https://github.com/cosmos/cosmos-sdk/pull/14439) Remove global metric gatherer from store.
  * By default store has a no op metric gatherer, the application developer must set another metric gatherer or us the provided one in `store/metrics`.
* (store) [#14438](https://github.com/cosmos/cosmos-sdk/pull/14438) Pass logger from baseapp to store.
* (baseapp) [#14417](https://github.com/cosmos/cosmos-sdk/pull/14417) The store package no longer has a dependency on baseapp.
* (module) [#14415](https://github.com/cosmos/cosmos-sdk/pull/14415) Loosen assertions in SetOrderBeginBlockers() and SetOrderEndBlockers().
* (store) [#14410](https://github.com/cosmos/cosmos-sdk/pull/14410) `rootmulti.Store.loadVersion` has validation to check if all the module stores' height is correct, it will error if any module store has incorrect height.
* [#14406](https://github.com/cosmos/cosmos-sdk/issues/14406) Migrate usage of `types/store.go` to `store/types/..`.
* (context)[#14384](https://github.com/cosmos/cosmos-sdk/pull/14384) Refactor(context): Pass EventManager to the context as an interface.
* (types) [#14354](https://github.com/cosmos/cosmos-sdk/pull/14354) Improve performance on Context.KVStore and Context.TransientStore by 40%.
* (crypto/keyring) [#14151](https://github.com/cosmos/cosmos-sdk/pull/14151) Move keys presentation from `crypto/keyring` to `client/keys`
* (signing) [#14087](https://github.com/cosmos/cosmos-sdk/pull/14087) Add SignModeHandlerWithContext interface with a new `GetSignBytesWithContext` to get the sign bytes using `context.Context` as an argument to access state.
* (server) [#14062](https://github.com/cosmos/cosmos-sdk/pull/14062) Remove rosetta from server start.
* (crypto) [#3129](https://github.com/cosmos/cosmos-sdk/pull/3129) New armor and keyring key derivation uses aead and encryption uses chacha20poly.

### State Machine Breaking

* (x/gov) [#18146](https://github.com/cosmos/cosmos-sdk/pull/18146) Add denom check to reject denoms outside of those listed in `MinDeposit`. A new `MinDepositRatio` param is added (with a default value of `0.001`) and now deposits are required to be at least `MinDepositRatio*MinDeposit` to be accepted.
* (x/group,x/gov) [#16235](https://github.com/cosmos/cosmos-sdk/pull/16235) A group and gov proposal is rejected if the proposal metadata title and summary do not match the proposal title and summary.
* (baseapp) [#15930](https://github.com/cosmos/cosmos-sdk/pull/15930) change vote info provided by prepare and process proposal to the one in the block.
* (x/staking) [#15731](https://github.com/cosmos/cosmos-sdk/pull/15731) Introducing a new index to retrieve the delegations by validator efficiently.
* (x/staking) [#15701](https://github.com/cosmos/cosmos-sdk/pull/15701) The `HistoricalInfoKey` has been updated to use a binary format.
* (x/slashing) [#15580](https://github.com/cosmos/cosmos-sdk/pull/15580) The validator slashing window now stores "chunked" bitmap entries for each validator's signing window instead of a single boolean entry per signing window index.
* (x/staking) [#14590](https://github.com/cosmos/cosmos-sdk/pull/14590) `MsgUndelegateResponse` now includes undelegated amount. `x/staking` module's `keeper.Undelegate` now returns 3 values (completionTime,undelegateAmount,error) instead of 2.
* (x/feegrant) [#14294](https://github.com/cosmos/cosmos-sdk/pull/14294) Moved the logic of rejecting duplicate grant from `msg_server` to `keeper` method.

### API Breaking Changes

* (x/auth) [#17787](https://github.com/cosmos/cosmos-sdk/pull/17787) Remove Tip functionality.
* (types) `module.EndBlockAppModule` has been replaced by Core API `appmodule.HasEndBlocker` or `module.HasABCIEndBlock` when needing validator updates.
* (types) `module.BeginBlockAppModule` has been replaced by Core API `appmodule.HasBeginBlocker`.
* (types) [#17358](https://github.com/cosmos/cosmos-sdk/pull/17358) Remove deprecated `sdk.Handler`, use `baseapp.MsgServiceHandler` instead.
* (client) [#17197](https://github.com/cosmos/cosmos-sdk/pull/17197) `keys.Commands` does not take a home directory anymore. It is inferred from the root command.
* (x/staking) [#17157](https://github.com/cosmos/cosmos-sdk/pull/17157) `GetValidatorsByPowerIndexKey` and `ValidateBasic` for historical info takes a validator address codec in order to be able to decode/encode addresses.
  * `GetOperator()` now returns the address as it is represented in state, by default this is an encoded address
  * `GetConsAddr() ([]byte, error)` returns `[]byte` instead of sdk.ConsAddres.
  * `FromABCIEvidence` & `GetConsensusAddress(consAc address.Codec)` now take a consensus address codec to be able to decode the incoming address.
  * (x/distribution) `Delegate` & `SlashValidator` helper function added the mock staking keeper as a parameter passed to the function
* (x/staking) [#17098](https://github.com/cosmos/cosmos-sdk/pull/17098) `NewMsgCreateValidator`, `NewValidator`, `NewMsgCancelUnbondingDelegation`, `NewMsgUndelegate`, `NewMsgBeginRedelegate`, `NewMsgDelegate` and `NewMsgEditValidator`  takes a string instead of `sdk.ValAddress` or `sdk.AccAddress`:
  * `NewRedelegation` and `NewUnbondingDelegation` takes a validatorAddressCodec and a delegatorAddressCodec in order to decode the addresses.
  * `NewRedelegationResponse` takes a string instead of `sdk.ValAddress` or `sdk.AccAddress`.
  * `NewMsgCreateValidator.Validate()` takes an address codec in order to decode the address.
  * `BuildCreateValidatorMsg` takes a ValidatorAddressCodec in order to decode addresses.
* (x/slashing) [#17098](https://github.com/cosmos/cosmos-sdk/pull/17098) `NewMsgUnjail` takes a string instead of `sdk.ValAddress`
* (x/genutil) [#17098](https://github.com/cosmos/cosmos-sdk/pull/17098) `GenAppStateFromConfig`, AddGenesisAccountCmd and `GenTxCmd` takes an addresscodec to decode addresses.
* (x/distribution) [#17098](https://github.com/cosmos/cosmos-sdk/pull/17098) `NewMsgDepositValidatorRewardsPool`, `NewMsgFundCommunityPool`, `NewMsgWithdrawValidatorCommission` and `NewMsgWithdrawDelegatorReward` takes a string instead of `sdk.ValAddress` or `sdk.AccAddress`.
* (x/staking) [#16959](https://github.com/cosmos/cosmos-sdk/pull/16959) Add validator and consensus address codec as staking keeper arguments.
* (x/staking) [#16958](https://github.com/cosmos/cosmos-sdk/pull/16958) DelegationI interface `GetDelegatorAddr` & `GetValidatorAddr` have been migrated to return string instead of sdk.AccAddress and sdk.ValAddress respectively. stakingtypes.NewDelegation takes a string instead of sdk.AccAddress and sdk.ValAddress.
* (testutil) [#16899](https://github.com/cosmos/cosmos-sdk/pull/16899) The *cli testutil* `QueryBalancesExec` has been removed. Use the gRPC or REST query instead.
* (x/staking) [#16795](https://github.com/cosmos/cosmos-sdk/pull/16795) `DelegationToDelegationResponse`, `DelegationsToDelegationResponses`, `RedelegationsToRedelegationResponses` are no longer exported.
* (x/auth/vesting) [#16741](https://github.com/cosmos/cosmos-sdk/pull/16741) Vesting account constructor now return an error with the result of their validate function.
* (x/auth) [#16650](https://github.com/cosmos/cosmos-sdk/pull/16650) The *cli testutil* `QueryAccountExec` has been removed. Use the gRPC or REST query instead.
* (x/auth) [#16621](https://github.com/cosmos/cosmos-sdk/pull/16621) Pass address codec to auth new keeper constructor.
* (x/auth) [#16423](https://github.com/cosmos/cosmos-sdk/pull/16423) `helpers.AddGenesisAccount` has been moved to `x/genutil` to remove the cyclic dependency between `x/auth` and `x/genutil`.
* (baseapp) [#16342](https://github.com/cosmos/cosmos-sdk/pull/16342) NewContext was renamed to NewContextLegacy. The replacement (NewContext) now does not take a header, instead you should set the header via `WithHeaderInfo` or `WithBlockHeight`. Note that `WithBlockHeight` will soon be depreacted and its recommneded to use `WithHeaderInfo`.
* (x/mint) [#16329](https://github.com/cosmos/cosmos-sdk/pull/16329) Use collections for state management:
  * Removed: keeper `GetParams`, `SetParams`, `GetMinter`, `SetMinter`.
* (x/crisis) [#16328](https://github.com/cosmos/cosmos-sdk/pull/16328) Use collections for state management:
  * Removed: keeper `GetConstantFee`, `SetConstantFee`
* (x/staking) [#16324](https://github.com/cosmos/cosmos-sdk/pull/16324) `NewKeeper` now takes a `KVStoreService` instead of a `StoreKey`, and methods in the `Keeper` now take a `context.Context` instead of a `sdk.Context` and return an `error`. Notable changes:
  * `Validator` method now returns `types.ErrNoValidatorFound` instead of `nil` when not found.
* (x/distribution) [#16302](https://github.com/cosmos/cosmos-sdk/pull/16302) Use collections for FeePool state management.
  * Removed: keeper `GetFeePool`, `SetFeePool`, `GetFeePoolCommunityCoins`
* (types) [#16272](https://github.com/cosmos/cosmos-sdk/pull/16272) `FeeGranter` in the `FeeTx` interface returns `[]byte` instead of `string`.
* (x/gov) [#16268](https://github.com/cosmos/cosmos-sdk/pull/16268) Use collections for proposal state management (part 2):
  * this finalizes the gov collections migration
  * Removed: types all the key related functions
  * Removed: keeper `InsertActiveProposalsQueue`, `RemoveActiveProposalsQueue`, `InsertInactiveProposalsQueue`, `RemoveInactiveProposalsQueue`, `IterateInactiveProposalsQueue`, `IterateActiveProposalsQueue`, `ActiveProposalsQueueIterator`, `InactiveProposalsQueueIterator`
* (x/slashing) [#16246](https://github.com/cosmos/cosmos-sdk/issues/16246) `NewKeeper` now takes a `KVStoreService` instead of a `StoreKey`, and methods in the `Keeper` now take a `context.Context` instead of a `sdk.Context` and return an `error`. `GetValidatorSigningInfo` now returns an error instead of a `found bool`, the error can be `nil` (found), `ErrNoSigningInfoFound` (not found) and any other error.
* (module) [#16227](https://github.com/cosmos/cosmos-sdk/issues/16227) `manager.RunMigrations()` now take a `context.Context` instead of a `sdk.Context`.
* (x/crisis) [#16216](https://github.com/cosmos/cosmos-sdk/issues/16216) `NewKeeper` now takes a `KVStoreService` instead of a `StoreKey`, methods in the `Keeper` now take a `context.Context` instead of a `sdk.Context` and return an `error` instead of panicking.
* (x/distribution) [#16211](https://github.com/cosmos/cosmos-sdk/pull/16211) Use collections for params state management.
* (cli) [#16209](https://github.com/cosmos/cosmos-sdk/pull/16209) Add API `StartCmdWithOptions` to create customized start command.
* (x/mint) [#16179](https://github.com/cosmos/cosmos-sdk/issues/16179) `NewKeeper` now takes a `KVStoreService` instead of a `StoreKey`, and methods in the `Keeper` now take a `context.Context` instead of a `sdk.Context` and return an `error`.
* (x/gov) [#16171](https://github.com/cosmos/cosmos-sdk/pull/16171) Use collections for proposal state management (part 1):
  * Removed: keeper: `GetProposal`, `UnmarshalProposal`, `MarshalProposal`, `IterateProposal`, `GetProposal`, `GetProposalFiltered`, `GetProposals`, `GetProposalID`, `SetProposalID`
  * Removed: errors unused errors
* (x/gov) [#16164](https://github.com/cosmos/cosmos-sdk/pull/16164) Use collections for vote state management:
  * Removed: types `VoteKey`, `VoteKeys`
  * Removed: keeper `IterateVotes`, `IterateAllVotes`, `GetVotes`, `GetVote`, `SetVote`
* (sims) [#16155](https://github.com/cosmos/cosmos-sdk/pull/16155)
  * `simulation.NewOperationMsg` now marshals the operation msg as proto bytes instead of legacy amino JSON bytes.
  * `simulation.NewOperationMsg` is now 2-arity instead of 3-arity with the obsolete argument `codec.ProtoCodec` removed.
  * The field `OperationMsg.Msg` is now of type `[]byte` instead of `json.RawMessage`.
* (x/gov) [#16127](https://github.com/cosmos/cosmos-sdk/pull/16127) Use collections for deposit state management:
  * The following methods are removed from the gov keeper: `GetDeposit`, `GetAllDeposits`, `IterateAllDeposits`.
  * The following functions are removed from the gov types: `DepositKey`, `DepositsKey`.
* (x/gov) [#16118](https://github.com/cosmos/cosmos-sdk/pull/16118/) Use collections for constituion and params state management.
* (x/gov) [#16106](https://github.com/cosmos/cosmos-sdk/pull/16106) Remove gRPC query methods from gov keeper.
* (x/*all*) [#16052](https://github.com/cosmos/cosmos-sdk/pull/16062) `GetSignBytes` implementations on messages and global legacy amino codec definitions have been removed from all modules.
* (sims) [#16052](https://github.com/cosmos/cosmos-sdk/pull/16062) `GetOrGenerate` no longer requires a codec argument is now 4-arity instead of 5-arity.
* (types/math) [#16040](https://github.com/cosmos/cosmos-sdk/pull/16798) Remove aliases in `types/math.go` (part 2).
* (types/math) [#16040](https://github.com/cosmos/cosmos-sdk/pull/16040) Remove aliases in `types/math.go` (part 1).
* (x/auth) [#16016](https://github.com/cosmos/cosmos-sdk/pull/16016) Use collections for accounts state management:
  * removed: keeper `HasAccountByID`, `AccountAddressByID`, `SetParams
* (x/genutil) [#15999](https://github.com/cosmos/cosmos-sdk/pull/15999) Genutil now takes the `GenesisTxHanlder` interface instead of deliverTx. The interface is implemented on baseapp
* (x/gov) [#15988](https://github.com/cosmos/cosmos-sdk/issues/15988) `NewKeeper` now takes a `KVStoreService` instead of a `StoreKey`, methods in the `Keeper` now take a `context.Context` instead of a `sdk.Context` and return an `error` (instead of panicking or returning a `found bool`). Iterators callback functions now return an error instead of a `bool`.
* (x/auth) [#15985](https://github.com/cosmos/cosmos-sdk/pull/15985) The `AccountKeeper` does not expose the `QueryServer` and `MsgServer` APIs anymore.
* (x/authz) [#15962](https://github.com/cosmos/cosmos-sdk/issues/15962) `NewKeeper` now takes a `KVStoreService` instead of a `StoreKey`, methods in the `Keeper` now take a `context.Context` instead of a `sdk.Context`. The `Authorization` interface's `Accept` method now takes a `context.Context` instead of a `sdk.Context`.
* (x/distribution) [#15948](https://github.com/cosmos/cosmos-sdk/issues/15948) `NewKeeper` now takes a `KVStoreService` instead of a `StoreKey` and methods in the `Keeper` now take a `context.Context` instead of a `sdk.Context`. Keeper methods also now return an `error`.
* (x/bank) [#15891](https://github.com/cosmos/cosmos-sdk/issues/15891) `NewKeeper` now takes a `KVStoreService` instead of a `StoreKey` and methods in the `Keeper` now take a `context.Context` instead of a `sdk.Context`. Also `FundAccount` and `FundModuleAccount` from the `testutil` package accept a `context.Context` instead of a `sdk.Context`, and it's position was moved to the first place.
* (x/slashing) [#15875](https://github.com/cosmos/cosmos-sdk/pull/15875) `x/slashing.NewAppModule` now requires an `InterfaceRegistry` parameter.
* (x/crisis) [#15852](https://github.com/cosmos/cosmos-sdk/pull/15852) Crisis keeper now takes a instance of the address codec to be able to decode user addresses
* (x/auth) [#15822](https://github.com/cosmos/cosmos-sdk/pull/15822) The type of struct field `ante.HandlerOptions.SignModeHandler` has been changed to `x/tx/signing.HandlerMap`.
* (client) [#15822](https://github.com/cosmos/cosmos-sdk/pull/15822) The return type of the interface method `TxConfig.SignModeHandler` has been changed to `x/tx/signing.HandlerMap`.
  * The signature of `VerifySignature` has been changed to accept a `x/tx/signing.HandlerMap` and other structs from `x/tx` as arguments.
  * The signature of `NewTxConfigWithTextual` has been deprecated and its signature changed to accept a `SignModeOptions`.
  * The signature of `NewSigVerificationDecorator` has been changed to accept a `x/tx/signing.HandlerMap`.
* (x/bank) [#15818](https://github.com/cosmos/cosmos-sdk/issues/15818) `BaseViewKeeper`'s `Logger` method now doesn't require a context. `NewBaseKeeper`, `NewBaseSendKeeper` and `NewBaseViewKeeper` now also require a `log.Logger` to be passed in.
* (x/genutil) [#15679](https://github.com/cosmos/cosmos-sdk/pull/15679) `MigrateGenesisCmd` now takes a `MigrationMap` instead of having the SDK genesis migration hardcoded.
* (client) [#15673](https://github.com/cosmos/cosmos-sdk/pull/15673) Move `client/keys.OutputFormatJSON` and `client/keys.OutputFormatText` to `client/flags` package.
* (x/*all*) [#15648](https://github.com/cosmos/cosmos-sdk/issues/15648) Make `SetParams` consistent across all modules and validate the params at the message handling instead of `SetParams` method.
* (codec) [#15600](https://github.com/cosmos/cosmos-sdk/pull/15600) [#15873](https://github.com/cosmos/cosmos-sdk/pull/15873) add support for getting signers to `codec.Codec` and `InterfaceRegistry`:
  * `InterfaceRegistry` is has unexported methods and implements `protodesc.Resolver` plus the `RangeFiles` and `SigningContext` methods. All implementations of `InterfaceRegistry` by other users must now embed the official implementation.
  * `Codec` has new methods `InterfaceRegistry`, `GetMsgAnySigners`, `GetMsgV1Signers`, and `GetMsgV2Signers` as well as unexported methods. All implementations of `Codec` by other users must now embed an official implementation from the `codec` package.
  * `AminoCodec` is marked as deprecated and no longer implements `Codec.
* (client) [#15597](https://github.com/cosmos/cosmos-sdk/pull/15597) `RegisterNodeService` now requires a config parameter.
* (x/nft) [#15588](https://github.com/cosmos/cosmos-sdk/pull/15588) `NewKeeper` now takes a `KVStoreService` instead of a `StoreKey` and methods in the `Keeper` now take a `context.Context` instead of a `sdk.Context`.
* (baseapp) [#15568](https://github.com/cosmos/cosmos-sdk/pull/15568) `SetIAVLLazyLoading` is removed from baseapp.
* (x/genutil) [#15567](https://github.com/cosmos/cosmos-sdk/pull/15567) `CollectGenTxsCmd` & `GenTxCmd` takes a address.Codec to be able to decode addresses.
* (x/bank) [#15567](https://github.com/cosmos/cosmos-sdk/pull/15567) `GenesisBalance.GetAddress` now returns a string instead of `sdk.AccAddress`
  * `MsgSendExec` test helper function now takes a address.Codec
* (x/auth) [#15520](https://github.com/cosmos/cosmos-sdk/pull/15520) `NewAccountKeeper` now takes a `KVStoreService` instead of a `StoreKey` and methods in the `Keeper` now take a `context.Context` instead of a `sdk.Context`.
* (baseapp) [#15519](https://github.com/cosmos/cosmos-sdk/pull/15519/files) `runTxMode`s were renamed to `execMode`. `ModeDeliver` as changed to `ModeFinalize` and a new `ModeVoteExtension` was added for vote extensions.
* (baseapp) [#15519](https://github.com/cosmos/cosmos-sdk/pull/15519/files) Writing of state to the multistore was moved to `FinalizeBlock`. `Commit` still handles the committing values to disk.
* (baseapp) [#15519](https://github.com/cosmos/cosmos-sdk/pull/15519/files) Calls to BeginBlock and EndBlock have been replaced with core api beginblock & endblock.
* (baseapp) [#15519](https://github.com/cosmos/cosmos-sdk/pull/15519/files) BeginBlock and EndBlock are now internal to baseapp. For testing, user must call `FinalizeBlock`. BeginBlock and EndBlock calls are internal to Baseapp.
* (baseapp) [#15519](https://github.com/cosmos/cosmos-sdk/pull/15519/files) All calls to ABCI methods now accept a pointer of the abci request and response types
* (x/consensus) [#15517](https://github.com/cosmos/cosmos-sdk/pull/15517) `NewKeeper` now takes a `KVStoreService` instead of a `StoreKey`.
* (x/bank) [#15477](https://github.com/cosmos/cosmos-sdk/pull/15477) `banktypes.NewMsgMultiSend` and `keeper.InputOutputCoins` only accept one input.
* (server) [#15358](https://github.com/cosmos/cosmos-sdk/pull/15358) Remove `server.ErrorCode` that was not used anywhere.
* (x/capability) [#15344](https://github.com/cosmos/cosmos-sdk/pull/15344) Capability module was removed and is now housed in [IBC-GO](https://github.com/cosmos/ibc-go).
* (mempool) [#15328](https://github.com/cosmos/cosmos-sdk/pull/15328) The `PriorityNonceMempool` is now generic over type `C comparable` and takes a single `PriorityNonceMempoolConfig[C]` argument. See `DefaultPriorityNonceMempoolConfig` for how to construct the configuration and a `TxPriority` type.
* [#15299](https://github.com/cosmos/cosmos-sdk/pull/15299) Remove `StdTx` transaction and signing APIs. No SDK version has actually supported `StdTx` since before Stargate.
* [#15284](https://github.com/cosmos/cosmos-sdk/pull/15284)
* (x/gov) [#15284](https://github.com/cosmos/cosmos-sdk/pull/15284) `NewKeeper` now requires `codec.Codec`.
* (x/authx) [#15284](https://github.com/cosmos/cosmos-sdk/pull/15284) `NewKeeper` now requires `codec.Codec`.
  * `types/tx.Tx` no longer implements `sdk.Tx`.
  * `sdk.Tx` now requires a new method `GetMsgsV2()`.
  * `sdk.Msg.GetSigners` was deprecated and is no longer supported. Use the `cosmos.msg.v1.signer` protobuf annotation instead.
  * `TxConfig` has a new method `SigningContext() *signing.Context`.
  * `SigVerifiableTx.GetSigners()` now returns `([][]byte, error)` instead of `[]sdk.AccAddress`.
  * `AccountKeeper` now has an `AddressCodec() address.Codec` method and the expected `AccountKeeper` for `x/auth/ante` expects this method.
* [#15211](https://github.com/cosmos/cosmos-sdk/pull/15211) Remove usage of `github.com/cometbft/cometbft/libs/bytes.HexBytes` in favor of `[]byte` thorough the SDK.
* (crypto) [#15070](https://github.com/cosmos/cosmos-sdk/pull/15070) `GenerateFromPassword` and `Cost` from `bcrypt.go` now take a `uint32` instead of a `int` type.
* (types) [#15067](https://github.com/cosmos/cosmos-sdk/pull/15067) Remove deprecated alias from `types/errors`. Use `cosmossdk.io/errors` instead.
* (server) [#15041](https://github.com/cosmos/cosmos-sdk/pull/15041) Refactor how gRPC and API servers are started to remove unnecessary sleeps:
  * `api.Server#Start` now accepts a `context.Context`. The caller is responsible for ensuring that the context is canceled such that the API server can gracefully exit. The caller does not need to stop the server.
  * To start the gRPC server you must first create the server via `NewGRPCServer`, after which you can start the gRPC server via `StartGRPCServer` which accepts a `context.Context`. The caller is responsible for ensuring that the context is canceled such that the gRPC server can gracefully exit. The caller does not need to stop the server.
  * Rename `WaitForQuitSignals` to `ListenForQuitSignals`. Note, this function is no longer blocking. Thus the caller is expected to provide a `context.CancelFunc` which indicates that when a signal is caught, that any spawned processes can gracefully exit.
  * Remove `ServerStartTime` constant.
* [#15011](https://github.com/cosmos/cosmos-sdk/pull/15011) All functions that were taking a CometBFT logger, now take `cosmossdk.io/log.Logger` instead.
* (simapp) [#14977](https://github.com/cosmos/cosmos-sdk/pull/14977) Move simulation helpers functions (`AppStateFn` and `AppStateRandomizedFn`) to `testutil/sims`. These takes an extra genesisState argument which is the default state of the app.
* (x/bank) [#14894](https://github.com/cosmos/cosmos-sdk/pull/14894) Allow a human readable denomination for coins when querying bank balances. Added a `ResolveDenom` parameter to `types.QueryAllBalancesRequest`.
* [#14847](https://github.com/cosmos/cosmos-sdk/pull/14847) App and ModuleManager methods `InitGenesis`, `ExportGenesis`, `BeginBlock` and `EndBlock` now also return an error.
* (x/upgrade) [#14764](https://github.com/cosmos/cosmos-sdk/pull/14764) The `x/upgrade` module is extracted to have a separate go.mod file which allows it to be a standalone module.
* (x/auth) [#14758](https://github.com/cosmos/cosmos-sdk/pull/14758) Refactor transaction searching:
  * Refactor `QueryTxsByEvents` to accept a `query` of type `string` instead of `events` of type `[]string`
  * Refactor CLI methods to accept `--query` flag instead of `--events`
  * Pass `prove=false` to Tendermint's `TxSearch` RPC method
* (simulation) [#14751](https://github.com/cosmos/cosmos-sdk/pull/14751) Remove the `MsgType` field from `simulation.OperationInput` struct.
* (store) [#14746](https://github.com/cosmos/cosmos-sdk/pull/14746) Extract Store in its own go.mod and rename the package to `cosmossdk.io/store`.
* (x/nft) [#14725](https://github.com/cosmos/cosmos-sdk/pull/14725) Extract NFT in its own go.mod and rename the package to `cosmossdk.io/x/nft`.
* (x/gov) [#14720](https://github.com/cosmos/cosmos-sdk/pull/14720) Add an expedited field in the gov v1 proposal and `MsgNewMsgProposal`.
* (x/feegrant) [#14649](https://github.com/cosmos/cosmos-sdk/pull/14649) Extract Feegrant in its own go.mod and rename the package to `cosmossdk.io/x/feegrant`.
* (tx) [#14634](https://github.com/cosmos/cosmos-sdk/pull/14634) Move the `tx` go module to `x/tx`.
* (store/streaming)[#14603](https://github.com/cosmos/cosmos-sdk/pull/14603) `StoreDecoderRegistry` moved from store to `types/simulations` this breaks the `AppModuleSimulation` interface.
* (snapshots) [#14597](https://github.com/cosmos/cosmos-sdk/pull/14597) Move `snapshots` to `store/snapshots`, rename and bump proto package to v1.
* (x/staking) [#14590](https://github.com/cosmos/cosmos-sdk/pull/14590) `MsgUndelegateResponse` now includes undelegated amount. `x/staking` module's `keeper.Undelegate` now returns 3 values (completionTime,undelegateAmount,error)  instead of 2.
* (crypto/keyring) [#14151](https://github.com/cosmos/cosmos-sdk/pull/14151) Move keys presentation from `crypto/keyring` to `client/keys`
* (baseapp) [#14050](https://github.com/cosmos/cosmos-sdk/pull/14050) Refactor `ABCIListener` interface to accept Go contexts.
* (x/auth) [#13850](https://github.com/cosmos/cosmos-sdk/pull/13850/) Remove `MarshalYAML` methods from module (`x/...`) types.
* (modules) [#13850](https://github.com/cosmos/cosmos-sdk/pull/13850) and [#14046](https://github.com/cosmos/cosmos-sdk/pull/14046) Remove gogoproto stringer annotations. This removes the custom `String()` methods on all types that were using the annotations.
* (x/evidence) [14724](https://github.com/cosmos/cosmos-sdk/pull/14724) Extract Evidence in its own go.mod and rename the package to `cosmossdk.io/x/evidence`.
* (crypto/keyring) [#13734](https://github.com/cosmos/cosmos-sdk/pull/13834) The keyring's `Sign` method now takes a new `signMode` argument. It is only used if the signing key is a Ledger hardware device. You can set it to 0 in all other cases.
* (snapshots) [14048](https://github.com/cosmos/cosmos-sdk/pull/14048) Move the Snapshot package to the store package. This is done in an effort group all storage related logic under one package.
* (signing) [#13701](https://github.com/cosmos/cosmos-sdk/pull/) Add `context.Context` as an argument `x/auth/signing.VerifySignature`.
* (store) [#11825](https://github.com/cosmos/cosmos-sdk/pull/11825) Make extension snapshotter interface safer to use, renamed the util function `WriteExtensionItem` to `WriteExtensionPayload`.

### Client Breaking Changes

* (x/gov) [#17910](https://github.com/cosmos/cosmos-sdk/pull/17910) Remove telemetry for counting votes and proposals. It was incorrectly counting votes. Use alternatives, such as state streaming.
* (abci) [#15845](https://github.com/cosmos/cosmos-sdk/pull/15845) Remove duplicating events in `logs`.
* (abci) [#15845](https://github.com/cosmos/cosmos-sdk/pull/15845) Add `msg_index` to all event attributes to associate events and messages.
* (x/staking) [#15701](https://github.com/cosmos/cosmos-sdk/pull/15701) `HistoricalInfoKey` now has a binary format.
* (store/streaming) [#15519](https://github.com/cosmos/cosmos-sdk/pull/15519/files) State Streaming removed emitting of beginblock, endblock and delivertx in favour of emitting FinalizeBlock.
* (baseapp) [#15519](https://github.com/cosmos/cosmos-sdk/pull/15519/files) BeginBlock & EndBlock events have begin or endblock in the events in order to identify which stage they are emitted from since they are returned to comet as FinalizeBlock events.
* (grpc-web) [#14652](https://github.com/cosmos/cosmos-sdk/pull/14652) Use same port for gRPC-Web and the API server.

### CLI Breaking Changes

* (all) The migration of modules to [AutoCLI](https://docs.cosmos.network/main/core/autocli) led to no changes in UX but a [small change in CLI outputs](https://github.com/cosmos/cosmos-sdk/issues/16651) where results can be nested.
* (all) Query pagination flags have been renamed with the migration to AutoCLI:
  * `--reverse` -> `--page-reverse`
  * `--offset` -> `--page-offset`
  * `--limit` -> `--page-limit`
  * `--count-total` -> `--page-count-total`
* (cli) [#17184](https://github.com/cosmos/cosmos-sdk/pull/17184) All json keys returned by the `status` command are now snake case instead of pascal case.
* (server) [#17177](https://github.com/cosmos/cosmos-sdk/pull/17177) Remove `iavl-lazy-loading` configuration.
* (x/gov) [#16987](https://github.com/cosmos/cosmos-sdk/pull/16987) In `<appd> query gov proposals` the proposal status flag have renamed from `--status` to `--proposal-status`. Additionally, that flags now uses the ENUM values: `PROPOSAL_STATUS_DEPOSIT_PERIOD`, `PROPOSAL_STATUS_VOTING_PERIOD`, `PROPOSAL_STATUS_PASSED`, `PROPOSAL_STATUS_REJECTED`, `PROPOSAL_STATUS_FAILED`.
* (x/bank) [#16899](https://github.com/cosmos/cosmos-sdk/pull/16899) With the migration to AutoCLI some bank commands have been split in two:
  * Use `total-supply` (or `total`) for querying the total supply and `total-supply-of` for querying the supply of a specific denom.
  * Use `denoms-metadata` for querying all denom metadata and `denom-metadata` for querying a specific denom metadata.
* (rosetta) [#16276](https://github.com/cosmos/cosmos-sdk/issues/16276) Rosetta migration to standalone repo.
* (cli) [#15826](https://github.com/cosmos/cosmos-sdk/pull/15826) Remove `<appd> q account` command. Use `<appd> q auth account` instead.
* (cli) [#15299](https://github.com/cosmos/cosmos-sdk/pull/15299) Remove `--amino` flag from `sign` and `multi-sign` commands. Amino `StdTx` has been deprecated for a while. Amino JSON signing still works as expected.
* (x/gov) [#14880](https://github.com/cosmos/cosmos-sdk/pull/14880) Remove `<app> tx gov submit-legacy-proposal cancel-software-upgrade` and `software-upgrade` commands. These commands are now in the `x/upgrade` module and using gov v1. Use `tx upgrade software-upgrade` instead.
* (x/staking) [#14864](https://github.com/cosmos/cosmos-sdk/pull/14864) `<appd> tx staking create-validator` CLI command now takes a json file as an arg instead of using required flags.
* (cli) [#14659](https://github.com/cosmos/cosmos-sdk/pull/14659) `<app> q block <height>` is removed as it just output json. The new command allows either height/hash and is `<app> q block --type=height|hash <height|hash>`.
* (grpc-web) [#14652](https://github.com/cosmos/cosmos-sdk/pull/14652) Remove `grpc-web.address` flag.
* (client) [#14342](https://github.com/cosmos/cosmos-sdk/pull/14342) `<app> config` command is now a sub-command using Confix. Use `<app> config --help` to learn more.

### Bug Fixes

* (server) [#18254](https://github.com/cosmos/cosmos-sdk/pull/18254) Don't hardcode gRPC address to localhost.
* (x/gov) [#18173](https://github.com/cosmos/cosmos-sdk/pull/18173) Gov hooks now return an error and are *blocking* when they fail. Expect for `AfterProposalFailedMinDeposit` and `AfterProposalVotingPeriodEnded` which log the error and continue.
* (x/gov) [#17873](https://github.com/cosmos/cosmos-sdk/pull/17873) Fail any inactive and active proposals that cannot be decoded.
* (x/slashing) [#18016](https://github.com/cosmos/cosmos-sdk/pull/18016) Fixed builder function for missed blocks key (`validatorMissedBlockBitArrayPrefixKey`) in slashing/migration/v4.
* (x/bank) [#18107](https://github.com/cosmos/cosmos-sdk/pull/18107) Add missing keypair of SendEnabled to restore legacy param set before migration.
* (baseapp) [#17769](https://github.com/cosmos/cosmos-sdk/pull/17769) Ensure we respect block size constraints in the `DefaultProposalHandler`'s `PrepareProposal` handler when a nil or no-op mempool is used. We provide a `TxSelector` type to assist in making transaction selection generalized. We also fix a comparison bug in tx selection when `req.maxTxBytes` is reached.
* (mempool) [#17668](https://github.com/cosmos/cosmos-sdk/pull/17668) Fix `PriorityNonceIterator.Next()` nil pointer ref for min priority at the end of iteration.
* (config) [#17649](https://github.com/cosmos/cosmos-sdk/pull/17649) Fix `mempool.max-txs` configuration is invalid in `app.config`.
* (baseapp) [#17518](https://github.com/cosmos/cosmos-sdk/pull/17518) Utilizing voting power from vote extensions (CometBFT) instead of the current bonded tokens (x/staking) to determine if a set of vote extensions are valid.
* (baseapp) [#17251](https://github.com/cosmos/cosmos-sdk/pull/17251) VerifyVoteExtensions and ExtendVote initialize their own contexts/states, allowing VerifyVoteExtensions being called without ExtendVote.
* (x/distribution) [#17236](https://github.com/cosmos/cosmos-sdk/pull/17236) Using "validateCommunityTax" in "Params.ValidateBasic", preventing panic when field "CommunityTax" is nil.
* (x/bank) [#17170](https://github.com/cosmos/cosmos-sdk/pull/17170) Avoid empty spendable error message on send coins.
* (x/group) [#17146](https://github.com/cosmos/cosmos-sdk/pull/17146) Rename x/group legacy ORM package's error codespace from "orm" to "legacy_orm", preventing collisions with ORM's error codespace "orm".
* (types/query) [#16905](https://github.com/cosmos/cosmos-sdk/pull/16905) Collections Pagination now applies proper count when filtering results.
* (x/bank) [#16841](https://github.com/cosmos/cosmos-sdk/pull/16841) Correctly process legacy `DenomAddressIndex` values.
* (x/auth/vesting) [#16733](https://github.com/cosmos/cosmos-sdk/pull/16733) Panic on overflowing and negative EndTimes when creating a PeriodicVestingAccount.
* (x/consensus) [#16713](https://github.com/cosmos/cosmos-sdk/pull/16713) Add missing ABCI param in `MsgUpdateParams`.
* (baseapp) [#16700](https://github.com/cosmos/cosmos-sdk/pull/16700) Fix consensus failure in returning no response to malformed transactions.
* [#16639](https://github.com/cosmos/cosmos-sdk/pull/16639) Make sure we don't execute blocks beyond the halt height.
* (baseapp) [#16613](https://github.com/cosmos/cosmos-sdk/pull/16613) Ensure each message in a transaction has a registered handler, otherwise `CheckTx` will fail.
* (baseapp) [#16596](https://github.com/cosmos/cosmos-sdk/pull/16596) Return error during `ExtendVote` and `VerifyVoteExtension` if the request height is earlier than `VoteExtensionsEnableHeight`.
* (baseapp) [#16259](https://github.com/cosmos/cosmos-sdk/pull/16259) Ensure the `Context` block height is correct after `InitChain` and prior to the second block.
* (x/gov) [#16231](https://github.com/cosmos/cosmos-sdk/pull/16231) Fix Rawlog JSON formatting of proposal_vote option field.* (cli) [#16138](https://github.com/cosmos/cosmos-sdk/pull/16138) Fix snapshot commands panic if snapshot don't exists.
* (x/staking) [#16043](https://github.com/cosmos/cosmos-sdk/pull/16043) Call `AfterUnbondingInitiated` hook for new unbonding entries only and fix `UnbondingDelegation` entries handling. This is a behavior change compared to Cosmos SDK v0.47.x, now the hook is called only for new unbonding entries.
* (types) [#16010](https://github.com/cosmos/cosmos-sdk/pull/16010) Let `module.CoreAppModuleBasicAdaptor` fallback to legacy genesis handling.
* (types) [#15691](https://github.com/cosmos/cosmos-sdk/pull/15691) Make `Coin.Validate()` check that `.Amount` is not nil.
* (x/crypto) [#15258](https://github.com/cosmos/cosmos-sdk/pull/15258) Write keyhash file with permissions 0600 instead of 0555.
* (x/auth) [#15059](https://github.com/cosmos/cosmos-sdk/pull/15059) `ante.CountSubKeys` returns 0 when passing a nil `Pubkey`.
* (x/capability) [#15030](https://github.com/cosmos/cosmos-sdk/pull/15030) Prevent `x/capability` from consuming `GasMeter` gas during `InitMemStore`
* (types/coin) [#14739](https://github.com/cosmos/cosmos-sdk/pull/14739) Deprecate the method `Coin.IsEqual` in favour of  `Coin.Equal`. The difference between the two methods is that the first one results in a panic when denoms are not equal. This panic lead to unexpected behavior.

### Deprecated

* (types) [#16980](https://github.com/cosmos/cosmos-sdk/pull/16980) Deprecate `IntProto` and `DecProto`. Instead, `math.Int` and `math.LegacyDec` should be used respectively. Both types support `Marshal` and `Unmarshal` for binary serialization.
* (x/staking) [#14567](https://github.com/cosmos/cosmos-sdk/pull/14567) The `delegator_address` field of `MsgCreateValidator` has been deprecated.
  The validator address bytes and delegator address bytes refer to the same account while creating validator (defer only in bech32 notation).

## Previous Versions

[CHANGELOG of previous versions](https://github.com/cosmos/cosmos-sdk/blob/main/CHANGELOG.md#v0470---2023-03-14).<|MERGE_RESOLUTION|>--- conflicted
+++ resolved
@@ -40,14 +40,10 @@
 
 ### Features
 
-<<<<<<< HEAD
 * (all) [23708](https://github.com/cosmos/cosmos-sdk/pull/23708) Add unordered transaction support.
     * Adds a `--timeout-timestamp` flag that allows users to specify a block time at which the unordered transactions should expire from the mempool.
-* (client) [#23811](https://github.com/cosmos/cosmos-sdk/pull/23811) Add auto cli for node service
-=======
 * (x/epochs) [#23815](https://github.com/cosmos/cosmos-sdk/pull/23815) Upstream `x/epochs` from Osmosis
 * (client) [#21074](https://github.com/cosmos/cosmos-sdk/pull/21074) Add auto cli for node service
->>>>>>> ff779eca
 
 ### Bug Fixes
 
