--- conflicted
+++ resolved
@@ -13,7 +13,7 @@
 
 Change log entries are to be added to the Unreleased section under the
 appropriate stanza (see below). Each entry is required to include a tag and
-the Github issue reference in the following format:
+the GitHub issue reference in the following format:
 
 * (<tag>) \#<issue-number> message
 
@@ -40,12 +40,9 @@
 
 ### Features
 
-<<<<<<< HEAD
-* (systemstest) [#23849](https://github.com/cosmos/cosmos-sdk/pull/23849) Move `systemstest` to the core Cosmos SDK go module as `testutil/systemstest`.
-=======
-* (all) [23708](https://github.com/cosmos/cosmos-sdk/pull/23708) Add unordered transaction support.
+* (systemtests) [#23849](https://github.com/cosmos/cosmos-sdk/pull/23849) Move `systemtests` to the core Cosmos SDK go module as `testutil/systemtests`.
+* (all) [#23708](https://github.com/cosmos/cosmos-sdk/pull/23708) Add unordered transaction support.
   * Adds a `--timeout-timestamp` flag that allows users to specify a block time at which the unordered transactions should expire from the mempool.
->>>>>>> 7f7c41e4
 * (x/epochs) [#23815](https://github.com/cosmos/cosmos-sdk/pull/23815) Upstream `x/epochs` from Osmosis
 * (client) [#21074](https://github.com/cosmos/cosmos-sdk/pull/21074) Add auto cli for node service
 
