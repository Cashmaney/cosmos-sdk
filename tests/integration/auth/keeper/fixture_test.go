--- conflicted
+++ resolved
@@ -37,13 +37,9 @@
 type fixture struct {
 	app *integration.App
 
-<<<<<<< HEAD
 	cdc         codec.Codec
 	ctx         sdk.Context
 	encodingCfg moduletestutil.TestEncodingConfig
-=======
-	cdc codec.Codec
->>>>>>> 2d04a1af
 
 	authKeeper     authkeeper.AccountKeeper
 	accountsKeeper accounts.Keeper
@@ -148,6 +144,7 @@
 	return &fixture{
 		app:            integrationApp,
 		cdc:            cdc,
+		ctx:            sdk.UnwrapSDKContext(integrationApp.Context()),
 		accountsKeeper: accountsKeeper,
 		authKeeper:     authKeeper,
 		bankKeeper:     bankKeeper,
