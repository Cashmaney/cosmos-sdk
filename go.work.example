--- conflicted
+++ resolved
@@ -1,6 +1,6 @@
 go 1.22
 
-toolchain go1.21
+toolchain go1.22
 
 use (
 	.
@@ -38,14 +38,11 @@
 	./x/staking
 	./x/tx
 	./x/upgrade
-<<<<<<< HEAD
+	./x/accounts/defaults/lockup
 	./server/v2/appmanager
 	./server/v2/cometbft
 	./server/v2/core
 	./server/v2/stf
 	./server/v2
 	./runtime/v2
-=======
-	./x/accounts/defaults/lockup
->>>>>>> ed6b3ab7
 )