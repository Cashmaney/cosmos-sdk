--- conflicted
+++ resolved
@@ -1,33 +1,8 @@
 package appmodule
 
 import (
-<<<<<<< HEAD
-	"cosmossdk.io/core/branch"
-	"cosmossdk.io/core/event"
-	"cosmossdk.io/core/gas"
-	"cosmossdk.io/core/header"
-	"cosmossdk.io/core/router"
-	"cosmossdk.io/core/store"
-	"cosmossdk.io/log"
-)
-
-// Environment is used to get all services to their respective module
-type Environment struct {
-	Logger log.Logger
-
-	BranchService        branch.Service
-	EventService         event.Service
-	GasService           gas.Service
-	HeaderService        header.Service
-	MessageRouterService router.Service
-
-	KVStoreService  store.KVStoreService
-	MemStoreService store.MemoryStoreService
-}
-=======
 	appmodule "cosmossdk.io/core/appmodule/v2"
 )
 
 // Environment is used to get all services to their respective module
-type Environment = appmodule.Environment
->>>>>>> 84a1ee22
+type Environment = appmodule.Environment