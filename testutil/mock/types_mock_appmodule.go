--- conflicted
+++ resolved
@@ -10,7 +10,6 @@
 	reflect "reflect"
 
 	appmodule "cosmossdk.io/core/appmodule"
-	appmodule0 "cosmossdk.io/core/appmodule/v2"
 	registry "cosmossdk.io/core/registry"
 	types "github.com/cosmos/cosmos-sdk/types"
 	module "github.com/cosmos/cosmos-sdk/types/module"
@@ -40,6 +39,20 @@
 	return m.recorder
 }
 
+// ConsensusVersion mocks base method.
+func (m *MockAppModuleWithAllExtensions) ConsensusVersion() uint64 {
+	m.ctrl.T.Helper()
+	ret := m.ctrl.Call(m, "ConsensusVersion")
+	ret0, _ := ret[0].(uint64)
+	return ret0
+}
+
+// ConsensusVersion indicates an expected call of ConsensusVersion.
+func (mr *MockAppModuleWithAllExtensionsMockRecorder) ConsensusVersion() *gomock.Call {
+	mr.mock.ctrl.T.Helper()
+	return mr.mock.ctrl.RecordCallWithMethodType(mr.mock, "ConsensusVersion", reflect.TypeOf((*MockAppModuleWithAllExtensions)(nil).ConsensusVersion))
+}
+
 // DefaultGenesis mocks base method.
 func (m *MockAppModuleWithAllExtensions) DefaultGenesis() json.RawMessage {
 	m.ctrl.T.Helper()
@@ -55,17 +68,10 @@
 }
 
 // EndBlock mocks base method.
-<<<<<<< HEAD
-func (m *MockAppModuleWithAllExtensions) EndBlock(arg0 context.Context) ([]appmodule0.ValidatorUpdate, error) {
-	m.ctrl.T.Helper()
-	ret := m.ctrl.Call(m, "EndBlock", arg0)
-	ret0, _ := ret[0].([]appmodule0.ValidatorUpdate)
-=======
 func (m *MockAppModuleWithAllExtensions) EndBlock(arg0 context.Context) ([]module.ValidatorUpdate, error) {
 	m.ctrl.T.Helper()
 	ret := m.ctrl.Call(m, "EndBlock", arg0)
 	ret0, _ := ret[0].([]module.ValidatorUpdate)
->>>>>>> cdc32918
 	ret1, _ := ret[1].(error)
 	return ret0, ret1
 }
@@ -216,6 +222,20 @@
 	return m.recorder
 }
 
+// ConsensusVersion mocks base method.
+func (m *MockAppModuleWithAllExtensionsABCI) ConsensusVersion() uint64 {
+	m.ctrl.T.Helper()
+	ret := m.ctrl.Call(m, "ConsensusVersion")
+	ret0, _ := ret[0].(uint64)
+	return ret0
+}
+
+// ConsensusVersion indicates an expected call of ConsensusVersion.
+func (mr *MockAppModuleWithAllExtensionsABCIMockRecorder) ConsensusVersion() *gomock.Call {
+	mr.mock.ctrl.T.Helper()
+	return mr.mock.ctrl.RecordCallWithMethodType(mr.mock, "ConsensusVersion", reflect.TypeOf((*MockAppModuleWithAllExtensionsABCI)(nil).ConsensusVersion))
+}
+
 // DefaultGenesis mocks base method.
 func (m *MockAppModuleWithAllExtensionsABCI) DefaultGenesis() json.RawMessage {
 	m.ctrl.T.Helper()
@@ -231,17 +251,10 @@
 }
 
 // EndBlock mocks base method.
-<<<<<<< HEAD
-func (m *MockAppModuleWithAllExtensionsABCI) EndBlock(arg0 context.Context) ([]appmodule0.ValidatorUpdate, error) {
-	m.ctrl.T.Helper()
-	ret := m.ctrl.Call(m, "EndBlock", arg0)
-	ret0, _ := ret[0].([]appmodule0.ValidatorUpdate)
-=======
 func (m *MockAppModuleWithAllExtensionsABCI) EndBlock(arg0 context.Context) ([]module.ValidatorUpdate, error) {
 	m.ctrl.T.Helper()
 	ret := m.ctrl.Call(m, "EndBlock", arg0)
 	ret0, _ := ret[0].([]module.ValidatorUpdate)
->>>>>>> cdc32918
 	ret1, _ := ret[1].(error)
 	return ret0, ret1
 }
