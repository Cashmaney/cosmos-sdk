--- conflicted
+++ resolved
@@ -54,13 +54,8 @@
 
 	var err error
 	fee := feeTx.GetFee()
-<<<<<<< HEAD
-	if ctx.ExecMode() != sdk.ExecModeSimulate {
+	if execMode != transaction.ExecModeSimulate {
 		fee, err = dfd.txFeeChecker(ctx, tx)
-=======
-	if execMode != transaction.ExecModeSimulate {
-		fee, priority, err = dfd.txFeeChecker(ctx, tx)
->>>>>>> a0d727ee
 		if err != nil {
 			return ctx, err
 		}
@@ -69,13 +64,7 @@
 		return ctx, err
 	}
 
-<<<<<<< HEAD
-	return next(ctx, tx, ctx.ExecMode() == sdk.ExecModeSimulate)
-=======
-	newCtx := ctx.WithPriority(priority)
-
-	return next(newCtx, tx, false)
->>>>>>> a0d727ee
+	return next(ctx, tx, false)
 }
 
 func (dfd DeductFeeDecorator) checkDeductFee(ctx sdk.Context, sdkTx sdk.Tx, fee sdk.Coins) error {
