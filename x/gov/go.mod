module cosmossdk.io/x/gov

go 1.21

require (
	buf.build/gen/go/cosmos/gogo-proto/protocolbuffers/go v1.32.0-20230509103710-5e5b9fdd0180.1 // indirect
	buf.build/gen/go/tendermint/tendermint/protocolbuffers/go v1.32.0-20231117195010-33ed361a9051.1 // indirect
	cosmossdk.io/api v0.7.3
	cosmossdk.io/collections v0.4.0
	cosmossdk.io/core v0.12.1-0.20231114100755-569e3ff6a0d7
	cosmossdk.io/depinject v1.0.0-alpha.4
	cosmossdk.io/errors v1.0.1
	cosmossdk.io/log v1.3.1
	cosmossdk.io/math v1.3.0
	cosmossdk.io/store v1.0.2
	cosmossdk.io/x/accounts v0.0.0-00010101000000-000000000000 // indirect
	cosmossdk.io/x/bank v0.0.0-00010101000000-000000000000
	cosmossdk.io/x/protocolpool v0.0.0-20230925135524-a1bc045b3190
	cosmossdk.io/x/staking v0.0.0-00010101000000-000000000000
	github.com/chzyer/readline v1.5.1
	github.com/cockroachdb/tokenbucket v0.0.0-20230807174530-cc333fc44b06 // indirect
	github.com/cometbft/cometbft v0.38.5
	github.com/cosmos/cosmos-proto v1.0.0-beta.4
	github.com/cosmos/cosmos-sdk v0.51.0
	github.com/cosmos/gogoproto v1.4.11
	github.com/golang/mock v1.6.0
	github.com/golang/protobuf v1.5.4
	github.com/grpc-ecosystem/grpc-gateway v1.16.0
	github.com/manifoldco/promptui v0.9.0
	github.com/spf13/cobra v1.8.0
	github.com/spf13/pflag v1.0.5
	github.com/stretchr/testify v1.9.0
	golang.org/x/exp v0.0.0-20240222234643-814bf88cf225
	google.golang.org/genproto/googleapis/api v0.0.0-20240205150955-31a09d347014
	google.golang.org/grpc v1.62.1
	google.golang.org/protobuf v1.33.0
	gotest.tools/v3 v3.5.1
)

require (
	cosmossdk.io/x/auth v0.0.0-00010101000000-000000000000
	cosmossdk.io/x/tx v0.13.1 // indirect
	filippo.io/edwards25519 v1.1.0 // indirect
	github.com/99designs/go-keychain v0.0.0-20191008050251-8e49817e8af4 // indirect
	github.com/99designs/keyring v1.2.2 // indirect
	github.com/DataDog/datadog-go v4.8.3+incompatible // indirect
	github.com/DataDog/zstd v1.5.5 // indirect
	github.com/Microsoft/go-winio v0.6.1 // indirect
	github.com/beorn7/perks v1.0.1 // indirect
	github.com/bgentry/speakeasy v0.1.1-0.20220910012023-760eaf8b6816 // indirect
	github.com/btcsuite/btcd/btcec/v2 v2.3.2 // indirect
	github.com/cenkalti/backoff/v4 v4.2.1 // indirect
	github.com/cespare/xxhash v1.1.0 // indirect
	github.com/cespare/xxhash/v2 v2.2.0 // indirect
	github.com/cockroachdb/errors v1.11.1 // indirect
	github.com/cockroachdb/logtags v0.0.0-20230118201751-21c54148d20b // indirect
	github.com/cockroachdb/pebble v1.1.0 // indirect
	github.com/cockroachdb/redact v1.1.5 // indirect
	github.com/cometbft/cometbft-db v0.9.1 // indirect
	github.com/cosmos/btcutil v1.0.5 // indirect
	github.com/cosmos/cosmos-db v1.0.2 // indirect
	github.com/cosmos/go-bip39 v1.0.0 // indirect
	github.com/cosmos/gogogateway v1.2.0 // indirect
	github.com/cosmos/iavl v1.0.0 // indirect
	github.com/cosmos/ics23/go v0.10.0 // indirect
	github.com/cosmos/ledger-cosmos-go v0.13.3 // indirect
	github.com/danieljoos/wincred v1.2.0 // indirect
	github.com/davecgh/go-spew v1.1.2-0.20180830191138-d8f796af33cc // indirect
	github.com/decred/dcrd/dcrec/secp256k1/v4 v4.2.0 // indirect
	github.com/desertbit/timer v0.0.0-20180107155436-c41aec40b27f // indirect
	github.com/dgraph-io/badger/v2 v2.2007.4 // indirect
	github.com/dgraph-io/ristretto v0.1.1 // indirect
	github.com/dgryski/go-farm v0.0.0-20200201041132-a6ae2369ad13 // indirect
	github.com/dustin/go-humanize v1.0.1 // indirect
	github.com/dvsekhvalnov/jose2go v1.6.0 // indirect
	github.com/emicklei/dot v1.6.1 // indirect
	github.com/fatih/color v1.15.0 // indirect
	github.com/felixge/httpsnoop v1.0.4 // indirect
	github.com/fsnotify/fsnotify v1.7.0 // indirect
	github.com/getsentry/sentry-go v0.27.0 // indirect
	github.com/go-kit/kit v0.13.0 // indirect
	github.com/go-kit/log v0.2.1 // indirect
	github.com/go-logfmt/logfmt v0.6.0 // indirect
	github.com/godbus/dbus v0.0.0-20190726142602-4481cbc300e2 // indirect
	github.com/gogo/googleapis v1.4.1 // indirect
	github.com/gogo/protobuf v1.3.2 // indirect
	github.com/golang/glog v1.2.0 // indirect
	github.com/golang/snappy v0.0.4 // indirect
	github.com/google/btree v1.1.2 // indirect
	github.com/google/go-cmp v0.6.0 // indirect
	github.com/google/orderedcode v0.0.1 // indirect
	github.com/gorilla/handlers v1.5.2 // indirect
	github.com/gorilla/mux v1.8.1 // indirect
	github.com/gorilla/websocket v1.5.0 // indirect
	github.com/grpc-ecosystem/go-grpc-middleware v1.4.0 // indirect
	github.com/gsterjov/go-libsecret v0.0.0-20161001094733-a6f4afe4910c // indirect
	github.com/hashicorp/go-hclog v1.6.2 // indirect
	github.com/hashicorp/go-immutable-radix v1.3.1 // indirect
	github.com/hashicorp/go-metrics v0.5.3 // indirect
	github.com/hashicorp/go-plugin v1.6.0 // indirect
	github.com/hashicorp/golang-lru v1.0.2 // indirect
	github.com/hashicorp/hcl v1.0.0 // indirect
	github.com/hashicorp/yamux v0.1.1 // indirect
	github.com/hdevalence/ed25519consensus v0.2.0 // indirect
	github.com/huandu/skiplist v1.2.0 // indirect
	github.com/iancoleman/strcase v0.3.0 // indirect
	github.com/improbable-eng/grpc-web v0.15.0 // indirect
	github.com/inconshreveable/mousetrap v1.1.0 // indirect
	github.com/jmhodges/levigo v1.0.0 // indirect
	github.com/klauspost/compress v1.17.7 // indirect
	github.com/kr/pretty v0.3.1 // indirect
	github.com/kr/text v0.2.0 // indirect
	github.com/lib/pq v1.10.7 // indirect
	github.com/libp2p/go-buffer-pool v0.1.0 // indirect
	github.com/linxGnu/grocksdb v1.8.12 // indirect
	github.com/magiconair/properties v1.8.7 // indirect
	github.com/mattn/go-colorable v0.1.13 // indirect
	github.com/mattn/go-isatty v0.0.20 // indirect
	github.com/minio/highwayhash v1.0.2 // indirect
	github.com/mitchellh/go-testing-interface v1.14.1 // indirect
	github.com/mitchellh/mapstructure v1.5.0 // indirect
	github.com/mtibben/percent v0.2.1 // indirect
	github.com/oasisprotocol/curve25519-voi v0.0.0-20230904125328-1f23a7beb09a // indirect
	github.com/oklog/run v1.1.0 // indirect
	github.com/pelletier/go-toml/v2 v2.1.1 // indirect
	github.com/petermattis/goid v0.0.0-20231207134359-e60b3f734c67 // indirect
	github.com/pkg/errors v0.9.1 // indirect
	github.com/pmezard/go-difflib v1.0.1-0.20181226105442-5d4384ee4fb2 // indirect
	github.com/prometheus/client_golang v1.19.0 // indirect
	github.com/prometheus/client_model v0.6.0 // indirect
	github.com/prometheus/common v0.50.0 // indirect
	github.com/prometheus/procfs v0.12.0 // indirect
	github.com/rcrowley/go-metrics v0.0.0-20201227073835-cf1acfcdf475 // indirect
	github.com/rogpeppe/go-internal v1.12.0 // indirect
	github.com/rs/cors v1.10.0 // indirect
	github.com/rs/zerolog v1.32.0 // indirect
	github.com/sagikazarmark/locafero v0.4.0 // indirect
	github.com/sagikazarmark/slog-shim v0.1.0 // indirect
	github.com/sasha-s/go-deadlock v0.3.1 // indirect
	github.com/sourcegraph/conc v0.3.0 // indirect
	github.com/spf13/afero v1.11.0 // indirect
	github.com/spf13/cast v1.6.0 // indirect
	github.com/spf13/viper v1.18.2 // indirect
	github.com/subosito/gotenv v1.6.0 // indirect
	github.com/syndtr/goleveldb v1.0.1-0.20220721030215-126854af5e6d // indirect
	github.com/tendermint/go-amino v0.16.0 // indirect
	github.com/tidwall/btree v1.7.0 // indirect
	github.com/zondax/hid v0.9.2 // indirect
	github.com/zondax/ledger-go v0.14.3 // indirect
	gitlab.com/yawning/secp256k1-voi v0.0.0-20230925100816-f2616030848b // indirect
	gitlab.com/yawning/tuplehash v0.0.0-20230713102510-df83abbf9a02 // indirect
	go.etcd.io/bbolt v1.3.8 // indirect
	go.uber.org/multierr v1.11.0 // indirect
	golang.org/x/crypto v0.21.0 // indirect
	golang.org/x/mod v0.15.0 // indirect
	golang.org/x/net v0.22.0 // indirect
	golang.org/x/sync v0.6.0
	golang.org/x/sys v0.18.0 // indirect
	golang.org/x/term v0.18.0 // indirect
	golang.org/x/text v0.14.0 // indirect
	golang.org/x/tools v0.18.0 // indirect
	google.golang.org/genproto v0.0.0-20240213162025-012b6fc9bca9 // indirect
	google.golang.org/genproto/googleapis/rpc v0.0.0-20240221002015-b0ce06bbee7c // indirect
	gopkg.in/ini.v1 v1.67.0 // indirect
	gopkg.in/yaml.v3 v3.0.1 // indirect
	nhooyr.io/websocket v1.8.7 // indirect
	pgregory.net/rapid v1.1.0 // indirect
	sigs.k8s.io/yaml v1.4.0 // indirect
)

replace github.com/cosmos/cosmos-sdk => ../../.

// TODO remove post spinning out all modules
replace (
	cosmossdk.io/api => ../../api
	cosmossdk.io/core => ../../core
	cosmossdk.io/depinject => ../../depinject
	cosmossdk.io/x/accounts => ../accounts
	cosmossdk.io/x/auth => ../auth
	cosmossdk.io/x/bank => ../bank
	cosmossdk.io/x/staking => ../staking
<<<<<<< HEAD
	cosmossdk.io/x/tx => ../tx

=======
>>>>>>> fea88d13
)<|MERGE_RESOLUTION|>--- conflicted
+++ resolved
@@ -179,9 +179,4 @@
 	cosmossdk.io/x/auth => ../auth
 	cosmossdk.io/x/bank => ../bank
 	cosmossdk.io/x/staking => ../staking
-<<<<<<< HEAD
-	cosmossdk.io/x/tx => ../tx
-
-=======
->>>>>>> fea88d13
 )