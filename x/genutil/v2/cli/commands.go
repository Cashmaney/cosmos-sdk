package cli

import (
	"encoding/json"

	"github.com/spf13/cobra"

	"cosmossdk.io/core/transaction"
	banktypes "cosmossdk.io/x/bank/types"

	"github.com/cosmos/cosmos-sdk/client"
	"github.com/cosmos/cosmos-sdk/x/genutil/client/cli"
	genutiltypes "github.com/cosmos/cosmos-sdk/x/genutil/types"
	v2 "github.com/cosmos/cosmos-sdk/x/genutil/v2"
)

type genesisMM interface {
	DefaultGenesis() map[string]json.RawMessage
	ValidateGenesis(genesisData map[string]json.RawMessage) error
}

type ExportableApp interface {
	ExportAppStateAndValidators([]string) (v2.ExportedApp, error)
	LoadHeight(uint64) error
}

// Commands adds core sdk's sub-commands into genesis command.
func Commands(
	genTxValidator func([]transaction.Msg) error,
	genMM genesisMM,
	exportable ExportableApp,
) *cobra.Command {
	return CommandsWithCustomMigrationMap(genTxValidator, genMM, exportable, cli.MigrationMap)
}

// CommandsWithCustomMigrationMap adds core sdk's sub-commands into genesis command with custom migration map.
// This custom migration map can be used by the application to add its own migration map.
func CommandsWithCustomMigrationMap(
	genTxValidator func([]transaction.Msg) error,
	genMM genesisMM,
	exportable ExportableApp,
	migrationMap genutiltypes.MigrationMap,
) *cobra.Command {
	cmd := &cobra.Command{
		Use:                        "genesis",
		Short:                      "Application's genesis-related subcommands",
		DisableFlagParsing:         false,
		SuggestionsMinimumDistance: 2,
		RunE:                       client.ValidateCmd,
	}
	cmd.AddCommand(
		cli.GenTxCmd(genMM, banktypes.GenesisBalancesIterator{}),
		cli.MigrateGenesisCmd(migrationMap),
		cli.CollectGenTxsCmd(genTxValidator),
		cli.ValidateGenesisCmd(genMM),
		cli.AddGenesisAccountCmd(),
<<<<<<< HEAD
		cli.AddBulkGenesisAccountCmd(),
		cli.GenerateSendTransactions(),
		ExportCmd(appExport),
=======
		ExportCmd(exportable),
>>>>>>> 78cfc68c
	)

	return cmd
}<|MERGE_RESOLUTION|>--- conflicted
+++ resolved
@@ -54,13 +54,9 @@
 		cli.CollectGenTxsCmd(genTxValidator),
 		cli.ValidateGenesisCmd(genMM),
 		cli.AddGenesisAccountCmd(),
-<<<<<<< HEAD
 		cli.AddBulkGenesisAccountCmd(),
 		cli.GenerateSendTransactions(),
-		ExportCmd(appExport),
-=======
 		ExportCmd(exportable),
->>>>>>> 78cfc68c
 	)
 
 	return cmd
