package consensus

import (
	"context"

	gwruntime "github.com/grpc-ecosystem/grpc-gateway/runtime"
	"google.golang.org/grpc"

	"cosmossdk.io/core/appmodule"
	appmodulev2 "cosmossdk.io/core/appmodule/v2"
	"cosmossdk.io/core/registry"

	"github.com/cosmos/cosmos-sdk/client"
	"github.com/cosmos/cosmos-sdk/codec"
	"github.com/cosmos/cosmos-sdk/types/module"
	"github.com/cosmos/cosmos-sdk/x/consensus/keeper"
	"github.com/cosmos/cosmos-sdk/x/consensus/types"
)

// ConsensusVersion defines the current x/consensus module consensus version.
const ConsensusVersion = 1

var (
	_ module.HasName        = AppModule{}
	_ module.HasAminoCodec  = AppModule{}
	_ module.HasGRPCGateway = AppModule{}

<<<<<<< HEAD
	_ appmodulev2.AppModule = AppModule{}
=======
	_ appmodule.AppModule             = AppModule{}
	_ appmodule.HasRegisterInterfaces = AppModule{}
>>>>>>> cdc32918
)

// AppModule implements an application module
type AppModule struct {
	cdc    codec.Codec
	keeper keeper.Keeper
}

// NewAppModule creates a new AppModule object
func NewAppModule(cdc codec.Codec, keeper keeper.Keeper) AppModule {
	return AppModule{
		cdc:    cdc,
		keeper: keeper,
	}
}

// IsAppModule implements the appmodule.AppModule interface.
func (AppModule) IsAppModule() {}

// Name returns the consensus module's name.
func (AppModule) Name() string { return types.ModuleName }

// RegisterLegacyAminoCodec registers the consensus module's types on the LegacyAmino codec.
func (AppModule) RegisterLegacyAminoCodec(cdc *codec.LegacyAmino) {
	types.RegisterLegacyAminoCodec(cdc)
}

// RegisterGRPCGatewayRoutes registers the gRPC Gateway routes
func (AppModule) RegisterGRPCGatewayRoutes(clientCtx client.Context, mux *gwruntime.ServeMux) {
	if err := types.RegisterQueryHandlerClient(context.Background(), mux, types.NewQueryClient(clientCtx)); err != nil {
		panic(err)
	}
}

// RegisterInterfaces registers interfaces and implementations of the bank module.
func (AppModule) RegisterInterfaces(registry registry.LegacyRegistry) {
	types.RegisterInterfaces(registry)
}

// RegisterServices registers module services.
func (am AppModule) RegisterServices(registrar grpc.ServiceRegistrar) error {
	types.RegisterMsgServer(registrar, am.keeper)
	types.RegisterQueryServer(registrar, am.keeper)
	return nil
}

// ConsensusVersion implements HasConsensusVersion.
func (AppModule) ConsensusVersion() uint64 { return ConsensusVersion }

// RegisterConsensusMessages registers the consensus module's messages.
func (am AppModule) RegisterConsensusMessages(builder any) {
	// std.RegisterConsensusHandler(builder ,am.keeper.SetParams) // TODO uncomment when api is available
}<|MERGE_RESOLUTION|>--- conflicted
+++ resolved
@@ -7,7 +7,6 @@
 	"google.golang.org/grpc"
 
 	"cosmossdk.io/core/appmodule"
-	appmodulev2 "cosmossdk.io/core/appmodule/v2"
 	"cosmossdk.io/core/registry"
 
 	"github.com/cosmos/cosmos-sdk/client"
@@ -25,12 +24,8 @@
 	_ module.HasAminoCodec  = AppModule{}
 	_ module.HasGRPCGateway = AppModule{}
 
-<<<<<<< HEAD
-	_ appmodulev2.AppModule = AppModule{}
-=======
 	_ appmodule.AppModule             = AppModule{}
 	_ appmodule.HasRegisterInterfaces = AppModule{}
->>>>>>> cdc32918
 )
 
 // AppModule implements an application module
