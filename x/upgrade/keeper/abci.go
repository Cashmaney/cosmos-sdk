--- conflicted
+++ resolved
@@ -8,13 +8,7 @@
 	"cosmossdk.io/x/upgrade/types"
 
 	"github.com/cosmos/cosmos-sdk/telemetry"
-<<<<<<< HEAD
-
-	"cosmossdk.io/x/upgrade/expected"
-=======
-	sdk "github.com/cosmos/cosmos-sdk/types"
 	consensusv1 "github.com/cosmos/cosmos-sdk/x/consensus/types"
->>>>>>> 397cea10
 )
 
 // PreBlocker will check if there is a scheduled plan and if it is ready to be executed.
@@ -25,7 +19,7 @@
 // The purpose is to ensure the binary is switched EXACTLY at the desired block, and to allow
 // a migration to be executed if needed upon this switch (migration defined in the new binary)
 // skipUpgradeHeightArray is a set of block heights for which the upgrade must be skipped
-func (k Keeper) PreBlocker(ctx context.Context, consensusKeeper expected.ConsensusKeeper) error {
+func (k Keeper) PreBlocker(ctx context.Context) error {
 	defer telemetry.ModuleMeasureSince(types.ModuleName, telemetry.Now(), telemetry.MetricKeyBeginBlocker)
 
 	blockHeight := k.HeaderService.HeaderInfo(ctx).Height
@@ -51,21 +45,12 @@
 			if lastAppliedPlan != "" && !k.HasHandler(lastAppliedPlan) {
 				var appVersion uint64
 
-<<<<<<< HEAD
-				cp, err := consensusKeeper.GetParams(ctx)
-				if err != nil {
-					return err
-				}
-				if cp.Version != nil {
-					appVersion = cp.Version.App
-=======
 				var res consensusv1.QueryParamsResponse
 				if err := k.RouterService.QueryRouterService().InvokeTyped(ctx, &consensusv1.QueryParamsRequest{}, &res); err != nil {
 					return errors.New("failed to query consensus params")
 				}
 				if res.Params.Version != nil {
 					appVersion = res.Params.Version.App
->>>>>>> 397cea10
 				}
 
 				return fmt.Errorf("wrong app version %d, upgrade handler is missing for %s upgrade plan", appVersion, lastAppliedPlan)
