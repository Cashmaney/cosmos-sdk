module cosmossdk.io/x/upgrade

go 1.21.0

require (
	cosmossdk.io/api v0.7.4
	cosmossdk.io/core v0.12.1-0.20231114100755-569e3ff6a0d7
	cosmossdk.io/depinject v1.0.0-alpha.4
	cosmossdk.io/errors v1.0.1
	cosmossdk.io/log v1.3.1
	cosmossdk.io/store v1.1.0
	cosmossdk.io/x/auth v0.0.0-00010101000000-000000000000
	cosmossdk.io/x/gov v0.0.0-20230925135524-a1bc045b3190
	github.com/cometbft/cometbft v0.38.7-0.20240412124004-1f67e396cf45
	github.com/cosmos/cosmos-db v1.0.2
	github.com/cosmos/cosmos-proto v1.0.0-beta.5
	github.com/cosmos/cosmos-sdk v0.51.0
	github.com/cosmos/gogoproto v1.4.12
	github.com/golang/protobuf v1.5.4
	github.com/grpc-ecosystem/grpc-gateway v1.16.0
	github.com/hashicorp/go-cleanhttp v0.5.2
	github.com/hashicorp/go-getter v1.7.4
	github.com/hashicorp/go-metrics v0.5.3
	github.com/spf13/cast v1.6.0
	github.com/spf13/cobra v1.8.0
	github.com/spf13/pflag v1.0.5
	github.com/stretchr/testify v1.9.0
	google.golang.org/genproto/googleapis/api v0.0.0-20240415180920-8c6c420018be
	google.golang.org/grpc v1.63.2
	google.golang.org/protobuf v1.33.0
)

require (
	buf.build/gen/go/cosmos/gogo-proto/protocolbuffers/go v1.32.0-20240130113600-88ef6483f90f.1 // indirect
	buf.build/gen/go/tendermint/tendermint/protocolbuffers/go v1.32.0-20231117195010-33ed361a9051.1 // indirect
	cloud.google.com/go v0.112.2 // indirect
	cloud.google.com/go/auth v0.2.2 // indirect
	cloud.google.com/go/auth/oauth2adapt v0.2.1 // indirect
	cloud.google.com/go/compute/metadata v0.3.0 // indirect
	cloud.google.com/go/iam v1.1.7 // indirect
	cloud.google.com/go/storage v1.40.0 // indirect
	cosmossdk.io/collections v0.4.0 // indirect
	cosmossdk.io/math v1.3.0 // indirect
	cosmossdk.io/x/accounts v0.0.0-20240226161501-23359a0b6d91 // indirect
	cosmossdk.io/x/bank v0.0.0-20240226161501-23359a0b6d91 // indirect
	cosmossdk.io/x/staking v0.0.0-00010101000000-000000000000 // indirect
	cosmossdk.io/x/tx v0.13.3 // indirect
	filippo.io/edwards25519 v1.1.0 // indirect
	github.com/99designs/go-keychain v0.0.0-20191008050251-8e49817e8af4 // indirect
	github.com/99designs/keyring v1.2.2 // indirect
	github.com/DataDog/datadog-go v4.8.3+incompatible // indirect
	github.com/DataDog/zstd v1.5.5 // indirect
	github.com/Microsoft/go-winio v0.6.1 // indirect
	github.com/aws/aws-sdk-go v1.51.25 // indirect
	github.com/beorn7/perks v1.0.1 // indirect
	github.com/bgentry/go-netrc v0.0.0-20140422174119-9fd32a8b3d3d // indirect
	github.com/bgentry/speakeasy v0.1.1-0.20220910012023-760eaf8b6816 // indirect
<<<<<<< HEAD
	github.com/btcsuite/btcd/btcec/v2 v2.3.2 // indirect
	github.com/cenkalti/backoff/v4 v4.2.1 // indirect
=======
	github.com/btcsuite/btcd/btcec/v2 v2.3.3 // indirect
>>>>>>> 397cea10
	github.com/cespare/xxhash v1.1.0 // indirect
	github.com/cespare/xxhash/v2 v2.3.0 // indirect
	github.com/chzyer/readline v1.5.1 // indirect
	github.com/cockroachdb/errors v1.11.1 // indirect
	github.com/cockroachdb/logtags v0.0.0-20230118201751-21c54148d20b // indirect
	github.com/cockroachdb/pebble v1.1.0 // indirect
	github.com/cockroachdb/redact v1.1.5 // indirect
	github.com/cockroachdb/tokenbucket v0.0.0-20230807174530-cc333fc44b06 // indirect
<<<<<<< HEAD
	github.com/cometbft/cometbft-db v0.9.1 // indirect
	github.com/cosmos/btcutil v1.0.5 // indirect
	github.com/cosmos/go-bip39 v1.0.0 // indirect
	github.com/cosmos/gogogateway v1.2.0 // indirect
	github.com/cosmos/iavl v1.1.1 // indirect
=======
	github.com/cometbft/cometbft-db v0.11.0 // indirect
	github.com/cosmos/btcutil v1.0.5 // indirect
	github.com/cosmos/go-bip39 v1.0.0 // indirect
	github.com/cosmos/gogogateway v1.2.0 // indirect
	github.com/cosmos/iavl v1.1.2 // indirect
>>>>>>> 397cea10
	github.com/cosmos/ics23/go v0.10.0 // indirect
	github.com/cosmos/ledger-cosmos-go v0.13.3 // indirect
	github.com/danieljoos/wincred v1.2.1 // indirect
	github.com/davecgh/go-spew v1.1.2-0.20180830191138-d8f796af33cc // indirect
	github.com/decred/dcrd/dcrec/secp256k1/v4 v4.3.0 // indirect
	github.com/dgraph-io/badger/v2 v2.2007.4 // indirect
	github.com/dgraph-io/ristretto v0.1.1 // indirect
	github.com/dgryski/go-farm v0.0.0-20200201041132-a6ae2369ad13 // indirect
	github.com/dustin/go-humanize v1.0.1 // indirect
	github.com/dvsekhvalnov/jose2go v1.6.0 // indirect
<<<<<<< HEAD
	github.com/emicklei/dot v1.6.1 // indirect
	github.com/fatih/color v1.15.0 // indirect
=======
	github.com/emicklei/dot v1.6.2 // indirect
	github.com/fatih/color v1.16.0 // indirect
>>>>>>> 397cea10
	github.com/felixge/httpsnoop v1.0.4 // indirect
	github.com/fsnotify/fsnotify v1.7.0 // indirect
	github.com/getsentry/sentry-go v0.27.0 // indirect
	github.com/go-kit/kit v0.13.0 // indirect
	github.com/go-kit/log v0.2.1 // indirect
	github.com/go-logfmt/logfmt v0.6.0 // indirect
	github.com/go-logr/logr v1.4.1 // indirect
	github.com/go-logr/stdr v1.2.2 // indirect
	github.com/godbus/dbus v0.0.0-20190726142602-4481cbc300e2 // indirect
	github.com/gogo/googleapis v1.4.1 // indirect
	github.com/gogo/protobuf v1.3.2 // indirect
	github.com/golang/glog v1.2.0 // indirect
	github.com/golang/groupcache v0.0.0-20210331224755-41bb18bfe9da // indirect
	github.com/golang/mock v1.6.0 // indirect
	github.com/golang/snappy v0.0.4 // indirect
	github.com/google/btree v1.1.2 // indirect
	github.com/google/go-cmp v0.6.0 // indirect
	github.com/google/orderedcode v0.0.1 // indirect
	github.com/google/s2a-go v0.1.7 // indirect
	github.com/google/uuid v1.6.0 // indirect
	github.com/googleapis/enterprise-certificate-proxy v0.3.2 // indirect
	github.com/googleapis/gax-go/v2 v2.12.3 // indirect
	github.com/gorilla/handlers v1.5.2 // indirect
	github.com/gorilla/mux v1.8.1 // indirect
	github.com/gorilla/websocket v1.5.1 // indirect
	github.com/grpc-ecosystem/go-grpc-middleware v1.4.0 // indirect
	github.com/gsterjov/go-libsecret v0.0.0-20161001094733-a6f4afe4910c // indirect
	github.com/hashicorp/go-hclog v1.6.2 // indirect
	github.com/hashicorp/go-immutable-radix v1.3.1 // indirect
	github.com/hashicorp/go-plugin v1.6.0 // indirect
	github.com/hashicorp/go-safetemp v1.0.0 // indirect
	github.com/hashicorp/go-version v1.6.0 // indirect
	github.com/hashicorp/golang-lru v1.0.2 // indirect
	github.com/hashicorp/hcl v1.0.0 // indirect
	github.com/hashicorp/yamux v0.1.1 // indirect
	github.com/hdevalence/ed25519consensus v0.2.0 // indirect
	github.com/huandu/skiplist v1.2.0 // indirect
	github.com/iancoleman/strcase v0.3.0 // indirect
	github.com/inconshreveable/mousetrap v1.1.0 // indirect
	github.com/jmespath/go-jmespath v0.4.0 // indirect
	github.com/jmhodges/levigo v1.0.0 // indirect
	github.com/klauspost/compress v1.17.8 // indirect
	github.com/kr/pretty v0.3.1 // indirect
	github.com/kr/text v0.2.0 // indirect
	github.com/lib/pq v1.10.7 // indirect
	github.com/libp2p/go-buffer-pool v0.1.0 // indirect
	github.com/linxGnu/grocksdb v1.8.14 // indirect
	github.com/magiconair/properties v1.8.7 // indirect
	github.com/manifoldco/promptui v0.9.0 // indirect
	github.com/mattn/go-colorable v0.1.13 // indirect
	github.com/mattn/go-isatty v0.0.20 // indirect
	github.com/minio/highwayhash v1.0.2 // indirect
	github.com/mitchellh/go-homedir v1.1.0 // indirect
	github.com/mitchellh/go-testing-interface v1.14.1 // indirect
	github.com/mitchellh/mapstructure v1.5.0 // indirect
	github.com/mtibben/percent v0.2.1 // indirect
	github.com/oasisprotocol/curve25519-voi v0.0.0-20230904125328-1f23a7beb09a // indirect
	github.com/oklog/run v1.1.0 // indirect
	github.com/pelletier/go-toml/v2 v2.2.1 // indirect
	github.com/petermattis/goid v0.0.0-20240327183114-c42a807a84ba // indirect
	github.com/pkg/errors v0.9.1 // indirect
	github.com/pmezard/go-difflib v1.0.1-0.20181226105442-5d4384ee4fb2 // indirect
	github.com/prometheus/client_golang v1.19.0 // indirect
<<<<<<< HEAD
	github.com/prometheus/client_model v0.6.0 // indirect
	github.com/prometheus/common v0.52.2 // indirect
	github.com/prometheus/procfs v0.13.0 // indirect
	github.com/rcrowley/go-metrics v0.0.0-20201227073835-cf1acfcdf475 // indirect
	github.com/rogpeppe/go-internal v1.12.0 // indirect
	github.com/rs/cors v1.10.0 // indirect
=======
	github.com/prometheus/client_model v0.6.1 // indirect
	github.com/prometheus/common v0.53.0 // indirect
	github.com/prometheus/procfs v0.14.0 // indirect
	github.com/rcrowley/go-metrics v0.0.0-20201227073835-cf1acfcdf475 // indirect
	github.com/rogpeppe/go-internal v1.12.0 // indirect
	github.com/rs/cors v1.10.1 // indirect
>>>>>>> 397cea10
	github.com/rs/zerolog v1.32.0 // indirect
	github.com/sagikazarmark/locafero v0.4.0 // indirect
	github.com/sagikazarmark/slog-shim v0.1.0 // indirect
	github.com/sasha-s/go-deadlock v0.3.1 // indirect
	github.com/sourcegraph/conc v0.3.0 // indirect
	github.com/spf13/afero v1.11.0 // indirect
	github.com/spf13/viper v1.18.2 // indirect
	github.com/subosito/gotenv v1.6.0 // indirect
	github.com/syndtr/goleveldb v1.0.1-0.20220721030215-126854af5e6d // indirect
	github.com/tendermint/go-amino v0.16.0 // indirect
	github.com/tidwall/btree v1.7.0 // indirect
	github.com/ulikunitz/xz v0.5.12 // indirect
	github.com/zondax/hid v0.9.2 // indirect
	github.com/zondax/ledger-go v0.14.3 // indirect
	gitlab.com/yawning/secp256k1-voi v0.0.0-20230925100816-f2616030848b // indirect
	gitlab.com/yawning/tuplehash v0.0.0-20230713102510-df83abbf9a02 // indirect
<<<<<<< HEAD
	go.etcd.io/bbolt v1.3.8 // indirect
=======
	go.etcd.io/bbolt v1.3.9 // indirect
>>>>>>> 397cea10
	go.opencensus.io v0.24.0 // indirect
	go.opentelemetry.io/contrib/instrumentation/google.golang.org/grpc/otelgrpc v0.50.0 // indirect
	go.opentelemetry.io/contrib/instrumentation/net/http/otelhttp v0.50.0 // indirect
	go.opentelemetry.io/otel v1.25.0 // indirect
	go.opentelemetry.io/otel/metric v1.25.0 // indirect
	go.opentelemetry.io/otel/trace v1.25.0 // indirect
	go.uber.org/multierr v1.11.0 // indirect
	golang.org/x/crypto v0.22.0 // indirect
<<<<<<< HEAD
	golang.org/x/exp v0.0.0-20240314144324-c7f7c6466f7f // indirect
	golang.org/x/mod v0.15.0 // indirect
=======
	golang.org/x/exp v0.0.0-20240416160154-fe59bbe5cc7f // indirect
	golang.org/x/mod v0.17.0 // indirect
>>>>>>> 397cea10
	golang.org/x/net v0.24.0 // indirect
	golang.org/x/oauth2 v0.19.0 // indirect
	golang.org/x/sync v0.7.0 // indirect
	golang.org/x/sys v0.19.0 // indirect
	golang.org/x/term v0.19.0 // indirect
	golang.org/x/text v0.14.0 // indirect
	golang.org/x/time v0.5.0 // indirect
	golang.org/x/tools v0.20.0 // indirect
	google.golang.org/api v0.175.0 // indirect
	google.golang.org/genproto v0.0.0-20240415180920-8c6c420018be // indirect
	google.golang.org/genproto/googleapis/rpc v0.0.0-20240415180920-8c6c420018be // indirect
	gopkg.in/ini.v1 v1.67.0 // indirect
	gopkg.in/yaml.v3 v3.0.1 // indirect
	gotest.tools/v3 v3.5.1 // indirect
<<<<<<< HEAD
	nhooyr.io/websocket v1.8.7 // indirect
=======
>>>>>>> 397cea10
	pgregory.net/rapid v1.1.0 // indirect
	sigs.k8s.io/yaml v1.4.0 // indirect
)

replace github.com/cosmos/cosmos-sdk => ../../.

// TODO remove post spinning out all modules
replace (
	cosmossdk.io/api => ../../api
	cosmossdk.io/core => ../../core
	cosmossdk.io/depinject => ../../depinject
	cosmossdk.io/x/accounts => ../accounts
	cosmossdk.io/x/auth => ../auth
	cosmossdk.io/x/bank => ../bank
	cosmossdk.io/x/gov => ../gov
	cosmossdk.io/x/staking => ../staking
	cosmossdk.io/x/tx => ../tx
)<|MERGE_RESOLUTION|>--- conflicted
+++ resolved
@@ -55,12 +55,7 @@
 	github.com/beorn7/perks v1.0.1 // indirect
 	github.com/bgentry/go-netrc v0.0.0-20140422174119-9fd32a8b3d3d // indirect
 	github.com/bgentry/speakeasy v0.1.1-0.20220910012023-760eaf8b6816 // indirect
-<<<<<<< HEAD
-	github.com/btcsuite/btcd/btcec/v2 v2.3.2 // indirect
-	github.com/cenkalti/backoff/v4 v4.2.1 // indirect
-=======
 	github.com/btcsuite/btcd/btcec/v2 v2.3.3 // indirect
->>>>>>> 397cea10
 	github.com/cespare/xxhash v1.1.0 // indirect
 	github.com/cespare/xxhash/v2 v2.3.0 // indirect
 	github.com/chzyer/readline v1.5.1 // indirect
@@ -69,19 +64,11 @@
 	github.com/cockroachdb/pebble v1.1.0 // indirect
 	github.com/cockroachdb/redact v1.1.5 // indirect
 	github.com/cockroachdb/tokenbucket v0.0.0-20230807174530-cc333fc44b06 // indirect
-<<<<<<< HEAD
-	github.com/cometbft/cometbft-db v0.9.1 // indirect
-	github.com/cosmos/btcutil v1.0.5 // indirect
-	github.com/cosmos/go-bip39 v1.0.0 // indirect
-	github.com/cosmos/gogogateway v1.2.0 // indirect
-	github.com/cosmos/iavl v1.1.1 // indirect
-=======
 	github.com/cometbft/cometbft-db v0.11.0 // indirect
 	github.com/cosmos/btcutil v1.0.5 // indirect
 	github.com/cosmos/go-bip39 v1.0.0 // indirect
 	github.com/cosmos/gogogateway v1.2.0 // indirect
 	github.com/cosmos/iavl v1.1.2 // indirect
->>>>>>> 397cea10
 	github.com/cosmos/ics23/go v0.10.0 // indirect
 	github.com/cosmos/ledger-cosmos-go v0.13.3 // indirect
 	github.com/danieljoos/wincred v1.2.1 // indirect
@@ -92,13 +79,8 @@
 	github.com/dgryski/go-farm v0.0.0-20200201041132-a6ae2369ad13 // indirect
 	github.com/dustin/go-humanize v1.0.1 // indirect
 	github.com/dvsekhvalnov/jose2go v1.6.0 // indirect
-<<<<<<< HEAD
-	github.com/emicklei/dot v1.6.1 // indirect
-	github.com/fatih/color v1.15.0 // indirect
-=======
 	github.com/emicklei/dot v1.6.2 // indirect
 	github.com/fatih/color v1.16.0 // indirect
->>>>>>> 397cea10
 	github.com/felixge/httpsnoop v1.0.4 // indirect
 	github.com/fsnotify/fsnotify v1.7.0 // indirect
 	github.com/getsentry/sentry-go v0.27.0 // indirect
@@ -162,21 +144,12 @@
 	github.com/pkg/errors v0.9.1 // indirect
 	github.com/pmezard/go-difflib v1.0.1-0.20181226105442-5d4384ee4fb2 // indirect
 	github.com/prometheus/client_golang v1.19.0 // indirect
-<<<<<<< HEAD
-	github.com/prometheus/client_model v0.6.0 // indirect
-	github.com/prometheus/common v0.52.2 // indirect
-	github.com/prometheus/procfs v0.13.0 // indirect
-	github.com/rcrowley/go-metrics v0.0.0-20201227073835-cf1acfcdf475 // indirect
-	github.com/rogpeppe/go-internal v1.12.0 // indirect
-	github.com/rs/cors v1.10.0 // indirect
-=======
 	github.com/prometheus/client_model v0.6.1 // indirect
 	github.com/prometheus/common v0.53.0 // indirect
 	github.com/prometheus/procfs v0.14.0 // indirect
 	github.com/rcrowley/go-metrics v0.0.0-20201227073835-cf1acfcdf475 // indirect
 	github.com/rogpeppe/go-internal v1.12.0 // indirect
 	github.com/rs/cors v1.10.1 // indirect
->>>>>>> 397cea10
 	github.com/rs/zerolog v1.32.0 // indirect
 	github.com/sagikazarmark/locafero v0.4.0 // indirect
 	github.com/sagikazarmark/slog-shim v0.1.0 // indirect
@@ -193,11 +166,7 @@
 	github.com/zondax/ledger-go v0.14.3 // indirect
 	gitlab.com/yawning/secp256k1-voi v0.0.0-20230925100816-f2616030848b // indirect
 	gitlab.com/yawning/tuplehash v0.0.0-20230713102510-df83abbf9a02 // indirect
-<<<<<<< HEAD
-	go.etcd.io/bbolt v1.3.8 // indirect
-=======
 	go.etcd.io/bbolt v1.3.9 // indirect
->>>>>>> 397cea10
 	go.opencensus.io v0.24.0 // indirect
 	go.opentelemetry.io/contrib/instrumentation/google.golang.org/grpc/otelgrpc v0.50.0 // indirect
 	go.opentelemetry.io/contrib/instrumentation/net/http/otelhttp v0.50.0 // indirect
@@ -206,13 +175,8 @@
 	go.opentelemetry.io/otel/trace v1.25.0 // indirect
 	go.uber.org/multierr v1.11.0 // indirect
 	golang.org/x/crypto v0.22.0 // indirect
-<<<<<<< HEAD
-	golang.org/x/exp v0.0.0-20240314144324-c7f7c6466f7f // indirect
-	golang.org/x/mod v0.15.0 // indirect
-=======
 	golang.org/x/exp v0.0.0-20240416160154-fe59bbe5cc7f // indirect
 	golang.org/x/mod v0.17.0 // indirect
->>>>>>> 397cea10
 	golang.org/x/net v0.24.0 // indirect
 	golang.org/x/oauth2 v0.19.0 // indirect
 	golang.org/x/sync v0.7.0 // indirect
@@ -227,17 +191,12 @@
 	gopkg.in/ini.v1 v1.67.0 // indirect
 	gopkg.in/yaml.v3 v3.0.1 // indirect
 	gotest.tools/v3 v3.5.1 // indirect
-<<<<<<< HEAD
-	nhooyr.io/websocket v1.8.7 // indirect
-=======
->>>>>>> 397cea10
 	pgregory.net/rapid v1.1.0 // indirect
 	sigs.k8s.io/yaml v1.4.0 // indirect
 )
 
 replace github.com/cosmos/cosmos-sdk => ../../.
 
-// TODO remove post spinning out all modules
 replace (
 	cosmossdk.io/api => ../../api
 	cosmossdk.io/core => ../../core
@@ -247,5 +206,4 @@
 	cosmossdk.io/x/bank => ../bank
 	cosmossdk.io/x/gov => ../gov
 	cosmossdk.io/x/staking => ../staking
-	cosmossdk.io/x/tx => ../tx
 )