--- conflicted
+++ resolved
@@ -370,14 +370,9 @@
 	}
 
 	ubd := types.UnbondingDelegation{
-<<<<<<< HEAD
-		DelegatorAddr:  delegatorAddr,
-		ValidatorAddr:  validatorAddr,
-		CreationHeight: height,
-=======
 		DelegatorAddr:  delAddr,
 		ValidatorAddr:  valAddr,
->>>>>>> 12048576
+		CreationHeight: height,
 		MinTime:        minTime,
 		Balance:        balance,
 		InitialBalance: balance,
@@ -441,16 +436,10 @@
 	}
 
 	red := types.Redelegation{
-<<<<<<< HEAD
-		DelegatorAddr:    delegatorAddr,
-		ValidatorSrcAddr: validatorSrcAddr,
-		ValidatorDstAddr: validatorDstAddr,
-		CreationHeight:   height,
-=======
 		DelegatorAddr:    delAddr,
 		ValidatorSrcAddr: valSrcAddr,
 		ValidatorDstAddr: valDstAddr,
->>>>>>> 12048576
+		CreationHeight:   height,
 		MinTime:          minTime,
 		SharesDst:        sharesCreated,
 		SharesSrc:        sharesAmount,
