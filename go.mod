go 1.23.2

module github.com/cosmos/cosmos-sdk

require (
	cosmossdk.io/api v0.7.6
	cosmossdk.io/collections v0.4.1-0.20241128094659-bd76b47e1d8b
	cosmossdk.io/core v1.0.0-alpha.6
	cosmossdk.io/core/testing v0.0.0-20241108153815-606544c7be7e
	cosmossdk.io/depinject v1.1.0
	cosmossdk.io/errors v1.0.1
	cosmossdk.io/log v1.5.0
	cosmossdk.io/math v1.4.0
	cosmossdk.io/schema v0.3.1-0.20241128094659-bd76b47e1d8b
	cosmossdk.io/store v1.1.1-0.20240418092142-896cdf1971bc
	cosmossdk.io/x/bank v0.0.0-20240226161501-23359a0b6d91
	cosmossdk.io/x/staking v0.0.0-00010101000000-000000000000
	cosmossdk.io/x/tx v1.0.0-alpha.1
	github.com/99designs/keyring v1.2.2
	github.com/bgentry/speakeasy v0.2.0
	github.com/cometbft/cometbft v1.0.0-rc2.0.20241127125717-4ce33b646ac9
	github.com/cometbft/cometbft/api v1.0.0-rc2
	github.com/cosmos/btcutil v1.0.5
	github.com/cosmos/cosmos-db v1.1.0
	github.com/cosmos/cosmos-proto v1.0.0-beta.5
	github.com/cosmos/go-bip39 v1.0.0
	github.com/cosmos/gogogateway v1.2.0
	github.com/cosmos/gogoproto v1.7.0
	github.com/cosmos/ledger-cosmos-go v0.13.3
	github.com/decred/dcrd/dcrec/secp256k1/v4 v4.3.0
	github.com/golang/protobuf v1.5.4
	github.com/google/go-cmp v0.6.0
	github.com/gorilla/handlers v1.5.2
	github.com/gorilla/mux v1.8.1
	github.com/grpc-ecosystem/go-grpc-middleware v1.4.0
	github.com/grpc-ecosystem/grpc-gateway v1.16.0
	github.com/hashicorp/go-metrics v0.5.3
	github.com/hashicorp/golang-lru v1.0.2
	github.com/hdevalence/ed25519consensus v0.2.0
	github.com/huandu/skiplist v1.2.1
	github.com/magiconair/properties v1.8.7
	github.com/mattn/go-isatty v0.0.20
	github.com/mdp/qrterminal/v3 v3.2.0
	github.com/muesli/termenv v0.15.2
	github.com/prometheus/client_golang v1.20.5
	github.com/prometheus/common v0.60.1
	github.com/rs/zerolog v1.33.0
	github.com/spf13/cast v1.7.0
	github.com/spf13/cobra v1.8.1
	github.com/spf13/pflag v1.0.5
	github.com/spf13/viper v1.19.0
	github.com/stretchr/testify v1.10.0
	github.com/tendermint/go-amino v0.16.0
	gitlab.com/yawning/secp256k1-voi v0.0.0-20230925100816-f2616030848b
	go.uber.org/mock v0.5.0
	golang.org/x/crypto v0.29.0
	golang.org/x/sync v0.9.0
	google.golang.org/genproto/googleapis/api v0.0.0-20240903143218-8af14fe29dc1
	google.golang.org/grpc v1.68.0
	google.golang.org/protobuf v1.35.2
	gotest.tools/v3 v3.5.1
	pgregory.net/rapid v1.1.0
	sigs.k8s.io/yaml v1.4.0
)

require (
	buf.build/gen/go/cometbft/cometbft/protocolbuffers/go v1.35.2-20241120201313-68e42a58b301.1 // indirect
	buf.build/gen/go/cosmos/gogo-proto/protocolbuffers/go v1.35.2-20240130113600-88ef6483f90f.1 // indirect
	filippo.io/edwards25519 v1.1.0 // indirect
	github.com/99designs/go-keychain v0.0.0-20191008050251-8e49817e8af4 // indirect
	github.com/DataDog/datadog-go v4.8.3+incompatible // indirect
	github.com/DataDog/zstd v1.5.5 // indirect
	github.com/Microsoft/go-winio v0.6.1 // indirect
	github.com/aymanbagabas/go-osc52/v2 v2.0.1 // indirect
	github.com/beorn7/perks v1.0.1 // indirect
	github.com/bytedance/sonic v1.12.4 // indirect
	github.com/bytedance/sonic/loader v0.2.1 // indirect
	github.com/cespare/xxhash/v2 v2.3.0 // indirect
	github.com/cloudwego/base64x v0.1.4 // indirect
	github.com/cloudwego/iasm v0.2.0 // indirect
	github.com/cockroachdb/errors v1.11.3 // indirect
	github.com/cockroachdb/fifo v0.0.0-20240606204812-0bbfbd93a7ce // indirect
	github.com/cockroachdb/logtags v0.0.0-20230118201751-21c54148d20b // indirect
	github.com/cockroachdb/pebble v1.1.2 // indirect
	github.com/cockroachdb/redact v1.1.5 // indirect
	github.com/cockroachdb/tokenbucket v0.0.0-20230807174530-cc333fc44b06 // indirect
	github.com/cometbft/cometbft-db v1.0.1 // indirect
	github.com/cosmos/iavl v1.3.2 // indirect
	github.com/cosmos/ics23/go v0.11.0 // indirect
	github.com/danieljoos/wincred v1.2.1 // indirect
	github.com/davecgh/go-spew v1.1.2-0.20180830191138-d8f796af33cc // indirect
	github.com/dgraph-io/badger/v4 v4.4.0 // indirect
	github.com/dgraph-io/ristretto/v2 v2.0.0 // indirect
	github.com/dustin/go-humanize v1.0.1 // indirect
	github.com/dvsekhvalnov/jose2go v1.6.0 // indirect
	github.com/emicklei/dot v1.6.2 // indirect
	github.com/fatih/color v1.18.0 // indirect
	github.com/felixge/httpsnoop v1.0.4 // indirect
	github.com/fsnotify/fsnotify v1.8.0 // indirect
	github.com/getsentry/sentry-go v0.27.0 // indirect
	github.com/go-kit/log v0.2.1 // indirect
	github.com/go-logfmt/logfmt v0.6.0 // indirect
	github.com/godbus/dbus v0.0.0-20190726142602-4481cbc300e2 // indirect
	github.com/gogo/googleapis v1.4.1 // indirect
	github.com/gogo/protobuf v1.3.2 // indirect
	github.com/golang/groupcache v0.0.0-20210331224755-41bb18bfe9da // indirect
	github.com/golang/snappy v0.0.4 // indirect
	github.com/google/btree v1.1.3 // indirect
	github.com/google/flatbuffers v24.3.25+incompatible // indirect
	github.com/google/orderedcode v0.0.1 // indirect
	github.com/google/uuid v1.6.0 // indirect
	github.com/gorilla/websocket v1.5.3 // indirect
	github.com/gsterjov/go-libsecret v0.0.0-20161001094733-a6f4afe4910c // indirect
	github.com/hashicorp/go-hclog v1.6.3 // indirect
	github.com/hashicorp/go-immutable-radix v1.3.1 // indirect
	github.com/hashicorp/go-plugin v1.6.2 // indirect
	github.com/hashicorp/golang-lru/v2 v2.0.7 // indirect
	github.com/hashicorp/hcl v1.0.0 // indirect
	github.com/hashicorp/yamux v0.1.2 // indirect
	github.com/iancoleman/strcase v0.3.0 // indirect
	github.com/inconshreveable/mousetrap v1.1.0 // indirect
	github.com/jmhodges/levigo v1.0.0 // indirect
	github.com/klauspost/compress v1.17.11 // indirect
	github.com/klauspost/cpuid/v2 v2.2.9 // indirect
	github.com/kr/pretty v0.3.1 // indirect
	github.com/kr/text v0.2.0 // indirect
	github.com/lib/pq v1.10.9 // indirect
	github.com/linxGnu/grocksdb v1.9.3 // indirect
	github.com/lucasb-eyer/go-colorful v1.2.0 // indirect
	github.com/mattn/go-colorable v0.1.13 // indirect
	github.com/mattn/go-runewidth v0.0.14 // indirect
	github.com/minio/highwayhash v1.0.3 // indirect
	github.com/mitchellh/mapstructure v1.5.0 // indirect
	github.com/mtibben/percent v0.2.1 // indirect
	github.com/munnerz/goautoneg v0.0.0-20191010083416-a7dc8b61c822 // indirect
	github.com/nxadm/tail v1.4.8 // indirect
	github.com/oasisprotocol/curve25519-voi v0.0.0-20230904125328-1f23a7beb09a // indirect
	github.com/oklog/run v1.1.0 // indirect
	github.com/pelletier/go-toml/v2 v2.2.3 // indirect
	github.com/petermattis/goid v0.0.0-20240813172612-4fcff4a6cae7 // indirect
	github.com/pkg/errors v0.9.1 // indirect
	github.com/pmezard/go-difflib v1.0.1-0.20181226105442-5d4384ee4fb2 // indirect
	github.com/prometheus/client_model v0.6.1 // indirect
	github.com/prometheus/procfs v0.15.1 // indirect
	github.com/rcrowley/go-metrics v0.0.0-20201227073835-cf1acfcdf475 // indirect
	github.com/rivo/uniseg v0.2.0 // indirect
	github.com/rogpeppe/go-internal v1.12.0 // indirect
	github.com/rs/cors v1.11.1 // indirect
	github.com/sagikazarmark/locafero v0.4.0 // indirect
	github.com/sagikazarmark/slog-shim v0.1.0 // indirect
	github.com/sasha-s/go-deadlock v0.3.5 // indirect
	github.com/sourcegraph/conc v0.3.0 // indirect
	github.com/spf13/afero v1.11.0 // indirect
	github.com/subosito/gotenv v1.6.0 // indirect
	github.com/supranational/blst v0.3.13 // indirect
	github.com/syndtr/goleveldb v1.0.1-0.20220721030215-126854af5e6d // indirect
	github.com/tidwall/btree v1.7.0 // indirect
	github.com/twitchyliquid64/golang-asm v0.15.1 // indirect
	github.com/zondax/hid v0.9.2 // indirect
	github.com/zondax/ledger-go v0.14.3 // indirect
	gitlab.com/yawning/tuplehash v0.0.0-20230713102510-df83abbf9a02 // indirect
	go.etcd.io/bbolt v1.4.0-alpha.0.0.20240404170359-43604f3112c5 // indirect
	go.opencensus.io v0.24.0 // indirect
	go.uber.org/multierr v1.11.0 // indirect
	golang.org/x/arch v0.12.0 // indirect
	golang.org/x/exp v0.0.0-20241108190413-2d47ceb2692f // indirect
	golang.org/x/mod v0.22.0 // indirect
	golang.org/x/net v0.31.0 // indirect
	golang.org/x/sys v0.27.0 // indirect
	golang.org/x/term v0.26.0 // indirect
	golang.org/x/text v0.20.0 // indirect
	golang.org/x/tools v0.27.0 // indirect
	google.golang.org/genproto v0.0.0-20240227224415-6ceb2ff114de // indirect
	google.golang.org/genproto/googleapis/rpc v0.0.0-20241104194629-dd2ea8efbc28 // indirect
	gopkg.in/ini.v1 v1.67.0 // indirect
	gopkg.in/yaml.v3 v3.0.1 // indirect
	rsc.io/qr v0.2.0 // indirect
)

// Here are the short-lived replace from the Cosmos SDK
// Replace here are pending PRs, or version to be tagged
// replace (
// 	<temporary replace>
// )

// TODO remove after all modules have their own go.mods
replace (
	cosmossdk.io/api => ./api
<<<<<<< HEAD
	cosmossdk.io/collections => ./collections
	cosmossdk.io/core => ./core
=======
>>>>>>> 24d456db
	cosmossdk.io/store => ./store
	cosmossdk.io/x/bank => ./x/bank
	cosmossdk.io/x/staking => ./x/staking
	cosmossdk.io/x/tx => ./x/tx
)

// Below are the long-lived replace of the Cosmos SDK
replace (
	// use cosmos fork of keyring
	github.com/99designs/keyring => github.com/cosmos/keyring v1.2.0

	// replace broken goleveldb
	github.com/syndtr/goleveldb => github.com/syndtr/goleveldb v1.0.1-0.20210819022825-2ae1ddf74ef7
)

retract (
	// false start by tagging the wrong branch
	v0.50.0
	// revert fix https://github.com/cosmos/cosmos-sdk/pull/16331
	v0.46.12
	// subject to a bug in the group module and gov module migration
	[v0.46.5, v0.46.6]
	// subject to the dragonberry vulnerability
	// and/or the bank coin metadata migration issue
	[v0.46.0, v0.46.4]
	// subject to the dragonberry vulnerability
	[v0.45.0, v0.45.8]
	// do not use
	v0.43.0
)<|MERGE_RESOLUTION|>--- conflicted
+++ resolved
@@ -186,11 +186,8 @@
 // TODO remove after all modules have their own go.mods
 replace (
 	cosmossdk.io/api => ./api
-<<<<<<< HEAD
 	cosmossdk.io/collections => ./collections
 	cosmossdk.io/core => ./core
-=======
->>>>>>> 24d456db
 	cosmossdk.io/store => ./store
 	cosmossdk.io/x/bank => ./x/bank
 	cosmossdk.io/x/staking => ./x/staking
