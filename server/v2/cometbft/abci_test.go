package cometbft

import (
	"context"
	"cosmossdk.io/core/telemetry"
	"crypto/sha256"
	"encoding/json"
	"errors"
	"io"
	"strings"
	"sync"
	"testing"
	"time"

	abci "github.com/cometbft/cometbft/abci/types"
	abciproto "github.com/cometbft/cometbft/api/cometbft/abci/v1"
	v1 "github.com/cometbft/cometbft/api/cometbft/types/v1"
	"github.com/cosmos/gogoproto/proto"
	gogotypes "github.com/cosmos/gogoproto/types"
	"github.com/stretchr/testify/require"

	appmodulev2 "cosmossdk.io/core/appmodule/v2"
	"cosmossdk.io/core/server"
	"cosmossdk.io/core/store"
	"cosmossdk.io/core/transaction"
	"cosmossdk.io/log"
	"cosmossdk.io/server/v2/appmanager"
	"cosmossdk.io/server/v2/cometbft/handlers"
	cometmock "cosmossdk.io/server/v2/cometbft/internal/mock"
	"cosmossdk.io/server/v2/cometbft/mempool"
	"cosmossdk.io/server/v2/cometbft/oe"
	"cosmossdk.io/server/v2/cometbft/types"
	"cosmossdk.io/server/v2/stf"
	"cosmossdk.io/server/v2/stf/branch"
	"cosmossdk.io/server/v2/stf/mock"
	consensustypes "cosmossdk.io/x/consensus/types"
)

var (
	sum                   = sha256.Sum256([]byte("test-hash"))
	emptyHash             = sha256.Sum256([]byte(""))
	DefaulConsensusParams = &v1.ConsensusParams{
		Block: &v1.BlockParams{
			MaxGas: 5000000,
		},
	}
	mockTx = mock.Tx{
		Sender:   []byte("sender"),
		Msg:      &gogotypes.BoolValue{Value: true},
		GasLimit: 100_000,
	}
	invalidMockTx = mock.Tx{
		Sender:   []byte("sender"),
		Msg:      &gogotypes.BoolValue{Value: true},
		GasLimit: 0,
	}
	actorName = []byte("cookies")
)

func getQueryRouterBuilder[T any, PT interface {
	*T
	proto.Message
},
	U any, UT interface {
		*U
		proto.Message
	}](
	t *testing.T,
	handler func(ctx context.Context, msg PT) (UT, error),
) *stf.MsgRouterBuilder {
	t.Helper()
	queryRouterBuilder := stf.NewMsgRouterBuilder()
	err := queryRouterBuilder.RegisterHandler(
		proto.MessageName(PT(new(T))),
		func(ctx context.Context, msg transaction.Msg) (msgResp transaction.Msg, err error) {
			typedReq := msg.(PT)
			typedResp, err := handler(ctx, typedReq)
			if err != nil {
				return nil, err
			}

			return typedResp, nil
		},
	)
	require.NoError(t, err)

	return queryRouterBuilder
}

func getMsgRouterBuilder[T any, PT interface {
	*T
	transaction.Msg
},
	U any, UT interface {
		*U
		transaction.Msg
	}](
	t *testing.T,
	handler func(ctx context.Context, msg PT) (UT, error),
) *stf.MsgRouterBuilder {
	t.Helper()
	msgRouterBuilder := stf.NewMsgRouterBuilder()
	err := msgRouterBuilder.RegisterHandler(
		proto.MessageName(PT(new(T))),
		func(ctx context.Context, msg transaction.Msg) (msgResp transaction.Msg, err error) {
			typedReq := msg.(PT)
			typedResp, err := handler(ctx, typedReq)
			if err != nil {
				return nil, err
			}

			return typedResp, nil
		},
	)
	require.NoError(t, err)

	return msgRouterBuilder
}

func TestConsensus_InitChain_Without_UpdateParam(t *testing.T) {
	c := setUpConsensus(t, 100_000, mempool.NoOpMempool[mock.Tx]{})
	mockStore := c.store
	_, err := c.InitChain(context.Background(), &abciproto.InitChainRequest{
		Time:          time.Now(),
		ChainId:       "test",
		InitialHeight: 1,
	})
	require.NoError(t, err)
	assertStoreLatestVersion(t, mockStore, 0)

	_, err = c.FinalizeBlock(context.Background(), &abciproto.FinalizeBlockRequest{
		Time:   time.Now(),
		Height: 1,
		Hash:   emptyHash[:],
	})
	require.NoError(t, err)
	assertStoreLatestVersion(t, mockStore, 1)
}

func TestConsensus_InitChain_With_UpdateParam(t *testing.T) {
	c := setUpConsensus(t, 100_000, mempool.NoOpMempool[mock.Tx]{})
	mockStore := c.store
	_, err := c.InitChain(context.Background(), &abciproto.InitChainRequest{
		Time:            time.Now(),
		ChainId:         "test",
		ConsensusParams: DefaulConsensusParams,
		InitialHeight:   1,
	})
	require.NoError(t, err)
	assertStoreLatestVersion(t, mockStore, 0)

	_, err = c.FinalizeBlock(context.Background(), &abciproto.FinalizeBlockRequest{
		Time:   time.Now(),
		Height: 1,
		Hash:   emptyHash[:],
	})
	require.NoError(t, err)

	assertStoreLatestVersion(t, mockStore, 1)
}

func TestConsensus_InitChain_Invalid_Height(t *testing.T) {
	c := setUpConsensus(t, 100_000, mempool.NoOpMempool[mock.Tx]{})
	mockStore := c.store
	_, err := c.InitChain(context.Background(), &abciproto.InitChainRequest{
		Time:          time.Now(),
		ChainId:       "test",
		InitialHeight: 2,
	})
	require.NoError(t, err)
	assertStoreLatestVersion(t, mockStore, 1)

	// Shouldn't be able to commit genesis block 3
	_, err = c.FinalizeBlock(context.Background(), &abciproto.FinalizeBlockRequest{
		Time:   time.Now(),
		Height: 3,
		Hash:   emptyHash[:],
	})
	require.Error(t, err)
	require.True(t, strings.Contains(err.Error(), "invalid height"))
}

func TestConsensus_FinalizeBlock_Invalid_Height(t *testing.T) {
	c := setUpConsensus(t, 100_000, mempool.NoOpMempool[mock.Tx]{})
	_, err := c.InitChain(context.Background(), &abciproto.InitChainRequest{
		Time:          time.Now(),
		ChainId:       "test",
		InitialHeight: 1,
	})
	require.NoError(t, err)

	_, err = c.FinalizeBlock(context.Background(), &abciproto.FinalizeBlockRequest{
		Time:   time.Now(),
		Height: 1,
		Hash:   emptyHash[:],
	})
	require.NoError(t, err)

	_, err = c.FinalizeBlock(context.Background(), &abciproto.FinalizeBlockRequest{
		Time:   time.Now(),
		Height: 3,
		Hash:   emptyHash[:],
	})
	require.Error(t, err)
}

func TestConsensus_FinalizeBlock_NoTxs(t *testing.T) {
	c := setUpConsensus(t, 100_000, mempool.NoOpMempool[mock.Tx]{})
	mockStore := c.store

	_, err := c.InitChain(context.Background(), &abciproto.InitChainRequest{
		Time:          time.Now(),
		ChainId:       "test",
		InitialHeight: 1,
	})
	require.NoError(t, err)

	_, err = c.FinalizeBlock(context.Background(), &abciproto.FinalizeBlockRequest{
		Time:   time.Now(),
		Height: 1,
		Hash:   emptyHash[:],
	})
	require.NoError(t, err)

	endBlock := 10
	for i := 2; i <= endBlock; i++ {
		_, err = c.FinalizeBlock(context.Background(), &abciproto.FinalizeBlockRequest{
			Time:   time.Now(),
			Height: int64(i),
			Hash:   sum[:],
		})
		require.NoError(t, err)

		assertStoreLatestVersion(t, mockStore, uint64(i))
	}
	require.Equal(t, int64(endBlock), c.lastCommittedHeight.Load())
}

func TestConsensus_FinalizeBlock_MultiTxs_OutOfGas(t *testing.T) {
	c := setUpConsensus(t, 100_000, mempool.NoOpMempool[mock.Tx]{})

	_, err := c.InitChain(context.Background(), &abciproto.InitChainRequest{
		Time:          time.Now(),
		ChainId:       "test",
		InitialHeight: 1,
	})
	require.NoError(t, err)

	_, err = c.FinalizeBlock(context.Background(), &abciproto.FinalizeBlockRequest{
		Time:   time.Now(),
		Height: 1,
		Hash:   emptyHash[:],
	})
	require.NoError(t, err)

	endBlock := 10
	for i := 2; i <= endBlock; i++ {
		res, err := c.FinalizeBlock(context.Background(), &abciproto.FinalizeBlockRequest{
			Time:   time.Now(),
			Height: int64(i),
			Hash:   sum[:],
			Txs:    [][]byte{invalidMockTx.Bytes(), mockTx.Bytes()},
		})
		require.NoError(t, err)
		require.NotEqual(t, res.TxResults[0].Code, 0)
	}
	require.Equal(t, int64(endBlock), c.lastCommittedHeight.Load())
}

func TestConsensus_FinalizeBlock_MultiTxs(t *testing.T) {
	c := setUpConsensus(t, 100_000, mempool.NoOpMempool[mock.Tx]{})
	mockStore := c.store

	_, err := c.InitChain(context.Background(), &abciproto.InitChainRequest{
		Time:          time.Now(),
		ChainId:       "test",
		InitialHeight: 1,
	})
	require.NoError(t, err)

	_, err = c.FinalizeBlock(context.Background(), &abciproto.FinalizeBlockRequest{
		Time:   time.Now(),
		Height: 1,
		Hash:   emptyHash[:],
	})
	require.NoError(t, err)

	endBlock := 10
	for i := 2; i <= endBlock; i++ {
		_, err = c.FinalizeBlock(context.Background(), &abciproto.FinalizeBlockRequest{
			Time:   time.Now(),
			Height: int64(i),
			Hash:   sum[:],
			Txs:    [][]byte{mockTx.Bytes(), mockTx.Bytes()},
		})
		require.NoError(t, err)
		assertStoreLatestVersion(t, mockStore, uint64(i))
	}
	require.Equal(t, int64(endBlock), c.lastCommittedHeight.Load())
}

func TestConsensus_CheckTx(t *testing.T) {
	c := setUpConsensus(t, 0, mempool.NoOpMempool[mock.Tx]{})

	_, err := c.InitChain(context.Background(), &abciproto.InitChainRequest{
		Time:          time.Now(),
		ChainId:       "test",
		InitialHeight: 1,
	})
	require.NoError(t, err)

	// empty byte
	_, err = c.CheckTx(context.Background(), &abciproto.CheckTxRequest{
		Tx: []byte{},
	})
	require.Error(t, err)

	// out of gas
	res, err := c.CheckTx(context.Background(), &abciproto.CheckTxRequest{
		Tx: mock.Tx{
			Sender:   []byte("sender"),
			Msg:      &gogotypes.BoolValue{Value: true},
			GasLimit: 100_000,
		}.Bytes(),
	})
	require.NoError(t, err)
	require.NotEqual(t, res.Code, 0)

	c = setUpConsensus(t, 100_000, mempool.NoOpMempool[mock.Tx]{})
	res, err = c.CheckTx(context.Background(), &abciproto.CheckTxRequest{
		Tx: mock.Tx{
			Sender:   []byte("sender"),
			Msg:      &gogotypes.BoolValue{Value: true},
			GasLimit: 100_000,
		}.Bytes(),
	})
	require.NoError(t, err)
	require.NotEqual(t, res.GasUsed, 0)
}

func TestConsensus_ExtendVote(t *testing.T) {
	c := setUpConsensus(t, 100_000, mempool.NoOpMempool[mock.Tx]{})

	_, err := c.InitChain(context.Background(), &abciproto.InitChainRequest{
		Time:          time.Now(),
		ChainId:       "test",
		InitialHeight: 1,
		ConsensusParams: &v1.ConsensusParams{
			Block: &v1.BlockParams{
				MaxGas: 5000000,
			},
			Feature: &v1.FeatureParams{
				VoteExtensionsEnableHeight: &gogotypes.Int64Value{Value: 2},
			},
		},
	})
	require.NoError(t, err)

	// Votes not enabled yet
	_, err = c.ExtendVote(context.Background(), &abciproto.ExtendVoteRequest{
		Height: 1,
	})
	require.ErrorContains(t, err, "vote extensions are not enabled")

	// Empty extendVote handler
	_, err = c.ExtendVote(context.Background(), &abciproto.ExtendVoteRequest{
		Height: 2,
	})
	require.ErrorContains(t, err, "no extend function was set")

	// Use NoOp handler
	c.extendVote = DefaultServerOptions[mock.Tx]().ExtendVoteHandler
	res, err := c.ExtendVote(context.Background(), &abciproto.ExtendVoteRequest{
		Height: 2,
	})
	require.NoError(t, err)
	require.Equal(t, len(res.VoteExtension), 0)
}

func TestConsensus_VerifyVoteExtension(t *testing.T) {
	c := setUpConsensus(t, 100_000, mempool.NoOpMempool[mock.Tx]{})

	_, err := c.InitChain(context.Background(), &abciproto.InitChainRequest{
		Time:          time.Now(),
		ChainId:       "test",
		InitialHeight: 1,
		ConsensusParams: &v1.ConsensusParams{
			Block: &v1.BlockParams{
				MaxGas: 5000000,
			},
			Feature: &v1.FeatureParams{
				VoteExtensionsEnableHeight: &gogotypes.Int64Value{Value: 2},
			},
		},
	})
	require.NoError(t, err)

	// Votes not enabled yet
	_, err = c.VerifyVoteExtension(context.Background(), &abciproto.VerifyVoteExtensionRequest{
		Height: 1,
	})
	require.ErrorContains(t, err, "vote extensions are not enabled")

	// Empty verifyVote handler
	_, err = c.VerifyVoteExtension(context.Background(), &abciproto.VerifyVoteExtensionRequest{
		Height: 2,
	})
	require.ErrorContains(t, err, "no verify function was set")

	// Use NoOp handler
	c.verifyVoteExt = DefaultServerOptions[mock.Tx]().VerifyVoteExtensionHandler
	res, err := c.VerifyVoteExtension(context.Background(), &abciproto.VerifyVoteExtensionRequest{
		Height: 2,
		Hash:   []byte("test"),
	})
	require.NoError(t, err)
	require.Equal(t, res.Status, abciproto.VERIFY_VOTE_EXTENSION_STATUS_ACCEPT)
}

func TestConsensus_PrepareProposal(t *testing.T) {
	c := setUpConsensus(t, 100_000, mempool.NoOpMempool[mock.Tx]{})

	// Invalid height
	_, err := c.PrepareProposal(context.Background(), &abciproto.PrepareProposalRequest{
		Height: 0,
	})
	require.Error(t, err)

	// empty handler
	_, err = c.PrepareProposal(context.Background(), &abciproto.PrepareProposalRequest{
		Height: 1,
	})
	require.Error(t, err)

	// NoOp handler
	c.prepareProposalHandler = DefaultServerOptions[mock.Tx]().PrepareProposalHandler
	_, err = c.PrepareProposal(context.Background(), &abciproto.PrepareProposalRequest{
		Height: 1,
		Txs:    [][]byte{mockTx.Bytes()},
	})
	require.NoError(t, err)
}

func TestConsensus_PrepareProposal_With_Handler_NoOpMempool(t *testing.T) {
	c := setUpConsensus(t, 100_000, mempool.NoOpMempool[mock.Tx]{})

	c.prepareProposalHandler = handlers.NewDefaultProposalHandler(c.mempool).PrepareHandler()

	// zero MaxTxBytes
	res, err := c.PrepareProposal(context.Background(), &abciproto.PrepareProposalRequest{
		Height:     1,
		MaxTxBytes: 0,
		Txs:        [][]byte{mockTx.Bytes()},
	})
	require.NoError(t, err)
	require.Equal(t, len(res.Txs), 0)

	// have tx exceed MaxTxBytes
	// each mock tx has 128 bytes, should select 2 txs
	res, err = c.PrepareProposal(context.Background(), &abciproto.PrepareProposalRequest{
		Height:     1,
		MaxTxBytes: 300,
		Txs:        [][]byte{mockTx.Bytes(), mockTx.Bytes(), mockTx.Bytes()},
	})
	require.NoError(t, err)
	require.Equal(t, len(res.Txs), 2)

	// reach MaxTxBytes
	res, err = c.PrepareProposal(context.Background(), &abciproto.PrepareProposalRequest{
		Height:     1,
		MaxTxBytes: 256,
		Txs:        [][]byte{mockTx.Bytes(), mockTx.Bytes()},
	})
	require.NoError(t, err)
	require.Equal(t, len(res.Txs), 2)

	// Over gas, under MaxTxBytes
	// 300_000 gas limit, should only take 3 txs
	res, err = c.PrepareProposal(context.Background(), &abciproto.PrepareProposalRequest{
		Height:     1,
		MaxTxBytes: 1000,
		Txs:        [][]byte{mockTx.Bytes(), mockTx.Bytes(), mockTx.Bytes(), mockTx.Bytes()},
	})
	require.NoError(t, err)
	require.Equal(t, len(res.Txs), 3)

	// Reach max gas
	res, err = c.PrepareProposal(context.Background(), &abciproto.PrepareProposalRequest{
		Height:     1,
		MaxTxBytes: 1000,
		Txs:        [][]byte{mockTx.Bytes(), mockTx.Bytes(), mockTx.Bytes()},
	})
	require.NoError(t, err)
	require.Equal(t, len(res.Txs), 3)

	// have a bad encoding tx
	res, err = c.PrepareProposal(context.Background(), &abciproto.PrepareProposalRequest{
		Height:     1,
		MaxTxBytes: 1000,
		Txs:        [][]byte{mockTx.Bytes(), append(mockTx.Bytes(), []byte("bad")...), mockTx.Bytes()},
	})
	require.NoError(t, err)
	require.Equal(t, len(res.Txs), 2)
}

func TestConsensus_ProcessProposal(t *testing.T) {
	c := setUpConsensus(t, 100_000, mempool.NoOpMempool[mock.Tx]{})

	// Invalid height
	_, err := c.ProcessProposal(context.Background(), &abciproto.ProcessProposalRequest{
		Height: 0,
	})
	require.Error(t, err)

	// empty handler
	_, err = c.ProcessProposal(context.Background(), &abciproto.ProcessProposalRequest{
		Height: 1,
	})
	require.Error(t, err)

	// NoOp handler
	// dummy optimistic execution
	optimisticMockFunc := func(context.Context, *abci.FinalizeBlockRequest) (*server.BlockResponse, store.WriterMap, []mock.Tx, error) {
		return nil, nil, nil, errors.New("test error")
	}
	c.optimisticExec = oe.NewOptimisticExecution[mock.Tx](log.NewNopLogger(), optimisticMockFunc)

	c.processProposalHandler = DefaultServerOptions[mock.Tx]().ProcessProposalHandler
	_, err = c.ProcessProposal(context.Background(), &abciproto.ProcessProposalRequest{
		Height: 1,
		Txs:    [][]byte{mockTx.Bytes()},
	})
	require.NoError(t, err)
}

func TestConsensus_ProcessProposal_With_Handler(t *testing.T) {
	c := setUpConsensus(t, 100_000, cometmock.MockMempool[mock.Tx]{})

	c.processProposalHandler = handlers.NewDefaultProposalHandler(c.mempool).ProcessHandler()

	// exceed max gas
	res, err := c.ProcessProposal(context.Background(), &abciproto.ProcessProposalRequest{
		Height: 1,
		Txs:    [][]byte{mockTx.Bytes(), mockTx.Bytes(), mockTx.Bytes(), mockTx.Bytes()},
	})
	require.NoError(t, err)
	require.Equal(t, res.Status, abciproto.PROCESS_PROPOSAL_STATUS_REJECT)

	// have bad encode tx
	// should reject
	res, err = c.ProcessProposal(context.Background(), &abciproto.ProcessProposalRequest{
		Height: 1,
		Txs:    [][]byte{mockTx.Bytes(), append(mockTx.Bytes(), []byte("bad")...), mockTx.Bytes(), mockTx.Bytes()},
	})
	require.NoError(t, err)
	require.Equal(t, res.Status, abciproto.PROCESS_PROPOSAL_STATUS_REJECT)
}

func TestConsensus_Info(t *testing.T) {
	c := setUpConsensus(t, 100_000, cometmock.MockMempool[mock.Tx]{})

	// Version 0
	res, err := c.Info(context.Background(), &abciproto.InfoRequest{})
	require.NoError(t, err)
	require.Equal(t, res.LastBlockHeight, int64(0))

	// Commit store to version 1
	_, err = c.InitChain(context.Background(), &abciproto.InitChainRequest{
		Time:          time.Now(),
		ChainId:       "test",
		InitialHeight: 1,
	})
	require.NoError(t, err)

	_, err = c.FinalizeBlock(context.Background(), &abciproto.FinalizeBlockRequest{
		Time:   time.Now(),
		Height: 1,
		Hash:   emptyHash[:],
	})
	require.NoError(t, err)

	res, err = c.Info(context.Background(), &abciproto.InfoRequest{})
	require.NoError(t, err)
	require.Equal(t, res.LastBlockHeight, int64(1))
}

// TODO:
//   - GRPC request
//   - app request
//   - p2p request
func TestConsensus_Query(t *testing.T) {
	c := setUpConsensus(t, 100_000, cometmock.MockMempool[mock.Tx]{})

	// Write data to state storage
	err := c.store.GetStateStorage().ApplyChangeset(&store.Changeset{
		Version: 1,
		Changes: []store.StateChanges{
			{
				Actor: actorName,
				StateChanges: []store.KVPair{
					{
						Key:    []byte("key"),
						Value:  []byte("value"),
						Remove: false,
					},
				},
			},
		},
	})
	require.NoError(t, err)

	_, err = c.InitChain(context.Background(), &abciproto.InitChainRequest{
		Time:          time.Now(),
		ChainId:       "test",
		InitialHeight: 1,
	})
	require.NoError(t, err)

	_, err = c.FinalizeBlock(context.Background(), &abciproto.FinalizeBlockRequest{
		Time:   time.Now(),
		Height: 1,
		Txs:    [][]byte{mockTx.Bytes()},
		Hash:   emptyHash[:],
	})
	require.NoError(t, err)

	// empty request
	res, err := c.Query(context.Background(), &abciproto.QueryRequest{})
	require.NoError(t, err)
	require.Equal(t, res.Code, uint32(1))
	require.Contains(t, res.Log, "no query path provided")

	// Query store
	res, err = c.Query(context.Background(), &abciproto.QueryRequest{
		Path:   "store/cookies/",
		Data:   []byte("key"),
		Height: 1,
	})
	require.NoError(t, err)
	require.Equal(t, string(res.Value), "value")

	// Query store with no value
	res, err = c.Query(context.Background(), &abciproto.QueryRequest{
		Path:   "store/cookies/",
		Data:   []byte("exec"),
		Height: 1,
	})
	require.NoError(t, err)
	require.Equal(t, res.Value, []byte(nil))
}

func setUpConsensus(t *testing.T, gasLimit uint64, mempool mempool.Mempool[mock.Tx]) *consensus[mock.Tx] {
	t.Helper()

	msgRouterBuilder := getMsgRouterBuilder(t, func(ctx context.Context, msg *gogotypes.BoolValue) (*gogotypes.BoolValue, error) {
		return nil, nil
	})

	queryRouterBuilder := getQueryRouterBuilder(t, func(ctx context.Context, q *consensustypes.QueryParamsRequest) (*consensustypes.QueryParamsResponse, error) {
		cParams := &v1.ConsensusParams{
			Block: &v1.BlockParams{
				MaxGas: 300000,
			},
			Feature: &v1.FeatureParams{
				VoteExtensionsEnableHeight: &gogotypes.Int64Value{Value: 2},
			},
		}
		return &consensustypes.QueryParamsResponse{
			Params: cParams,
		}, nil
	})

	s, err := stf.New(
		log.NewNopLogger().With("module", "stf"),
		&mockTelemetryService{},
		msgRouterBuilder,
		queryRouterBuilder,
		func(ctx context.Context, txs []mock.Tx) error { return nil },
		func(ctx context.Context) error {
			return nil
		},
		func(ctx context.Context) error {
			return nil
		},
		func(ctx context.Context, tx mock.Tx) error {
			return nil
		},
		func(ctx context.Context) ([]appmodulev2.ValidatorUpdate, error) { return nil, nil },
		func(ctx context.Context, tx mock.Tx, success bool) error {
			return nil
		},
		branch.DefaultNewWriterMap,
	)
	require.NoError(t, err)

	ss := cometmock.NewMockStorage(log.NewNopLogger(), t.TempDir())
	sc := cometmock.NewMockCommiter(log.NewNopLogger(), string(actorName), "stf")
	mockStore := cometmock.NewMockStore(ss, sc)

	am := appmanager.New(appmanager.Config{
		ValidateTxGasLimit: gasLimit,
		QueryGasLimit:      gasLimit,
		SimulationGasLimit: gasLimit,
	},
		mockStore,
		s,
		func(ctx context.Context, src io.Reader, txHandler func(json.RawMessage) error) (store.WriterMap, error) {
			_, st, err := mockStore.StateLatest()
			require.NoError(t, err)
			return branch.DefaultNewWriterMap(st), nil
		},
		nil,
	)

	return &consensus[mock.Tx]{
		logger:           log.NewNopLogger(),
		appName:          "testing-app",
		app:              am,
		mempool:          mempool,
		store:            mockStore,
		cfg:              Config{AppTomlConfig: DefaultAppTomlConfig()},
		txCodec:          mock.TxCodec{},
		chainID:          "test",
		getProtoRegistry: sync.OnceValues(proto.MergedRegistry),
	}
}

// Check target version same with store's latest version
// And should have commit info of target version
func assertStoreLatestVersion(t *testing.T, store types.Store, target uint64) {
	t.Helper()
	version, err := store.GetLatestVersion()
	require.NoError(t, err)
	require.Equal(t, target, version)
	commitInfo, err := store.GetStateCommitment().GetCommitInfo(version)
	require.NoError(t, err)
	require.Equal(t, target, commitInfo.Version)
}

<<<<<<< HEAD
type mockTelemetryService struct{}

func (m mockTelemetryService) MeasureSince(start time.Time, key []string, labels ...telemetry.Label) {
}

func (m mockTelemetryService) IncrCounter(key []string, val float32, labels ...telemetry.Label) {
}

func (m mockTelemetryService) RegisterMeasure(key []string, labels ...string) {
}

func (m mockTelemetryService) RegisterCounter(key []string, labels ...string) {
=======
func TestOptimisticExecution(t *testing.T) {
	c := setUpConsensus(t, 100_000, mempool.NoOpMempool[mock.Tx]{})

	// Set up handlers
	c.processProposalHandler = DefaultServerOptions[mock.Tx]().ProcessProposalHandler

	// mock optimistic execution
	calledTimes := 0
	optimisticMockFunc := func(context.Context, *abci.FinalizeBlockRequest) (*server.BlockResponse, store.WriterMap, []mock.Tx, error) {
		calledTimes++
		return nil, nil, nil, errors.New("test error")
	}
	c.optimisticExec = oe.NewOptimisticExecution[mock.Tx](log.NewNopLogger(), optimisticMockFunc)

	_, err := c.InitChain(context.Background(), &abciproto.InitChainRequest{
		Time:          time.Now(),
		ChainId:       "test",
		InitialHeight: 1,
	})
	require.NoError(t, err)

	_, err = c.FinalizeBlock(context.Background(), &abciproto.FinalizeBlockRequest{
		Time:   time.Now(),
		Height: 1,
		Txs:    [][]byte{mockTx.Bytes()},
		Hash:   emptyHash[:],
	})
	require.NoError(t, err)

	theHash := sha256.Sum256([]byte("test"))
	ppReq := &abciproto.ProcessProposalRequest{
		Height: 2,
		Hash:   theHash[:],
		Time:   time.Now(),
		Txs:    [][]byte{mockTx.Bytes()},
	}

	// Start optimistic execution
	resp, err := c.ProcessProposal(context.Background(), ppReq)
	require.NoError(t, err)
	require.Equal(t, resp.Status, abciproto.PROCESS_PROPOSAL_STATUS_ACCEPT)

	// Initialize FinalizeBlock with correct hash - should use optimistic result
	theHash = sha256.Sum256([]byte("test"))
	fbReq := &abciproto.FinalizeBlockRequest{
		Height: 2,
		Hash:   theHash[:],
		Time:   ppReq.Time,
		Txs:    ppReq.Txs,
	}
	fbResp, err := c.FinalizeBlock(context.Background(), fbReq)
	require.Error(t, err)
	require.ErrorContains(t, err, "test error") // from optimisticMockFunc
	require.Equal(t, 1, calledTimes)

	resp, err = c.ProcessProposal(context.Background(), ppReq)
	require.NoError(t, err)
	require.Equal(t, resp.Status, abciproto.PROCESS_PROPOSAL_STATUS_ACCEPT)

	theWrongHash := sha256.Sum256([]byte("wrong_hash"))
	fbReq.Hash = theWrongHash[:]

	// Initialize FinalizeBlock with wrong hash - should abort optimistic execution
	// Because is aborted, the result comes from the normal execution
	fbResp, err = c.FinalizeBlock(context.Background(), fbReq)
	require.NotNil(t, fbResp)
	require.NoError(t, err)
	require.Equal(t, 2, calledTimes)

	// Verify optimistic execution was reset
	require.False(t, c.optimisticExec.Initialized())
>>>>>>> 24d456db
}<|MERGE_RESOLUTION|>--- conflicted
+++ resolved
@@ -737,20 +737,6 @@
 	require.Equal(t, target, commitInfo.Version)
 }
 
-<<<<<<< HEAD
-type mockTelemetryService struct{}
-
-func (m mockTelemetryService) MeasureSince(start time.Time, key []string, labels ...telemetry.Label) {
-}
-
-func (m mockTelemetryService) IncrCounter(key []string, val float32, labels ...telemetry.Label) {
-}
-
-func (m mockTelemetryService) RegisterMeasure(key []string, labels ...string) {
-}
-
-func (m mockTelemetryService) RegisterCounter(key []string, labels ...string) {
-=======
 func TestOptimisticExecution(t *testing.T) {
 	c := setUpConsensus(t, 100_000, mempool.NoOpMempool[mock.Tx]{})
 
@@ -822,5 +808,18 @@
 
 	// Verify optimistic execution was reset
 	require.False(t, c.optimisticExec.Initialized())
->>>>>>> 24d456db
+}
+
+type mockTelemetryService struct{}
+
+func (m mockTelemetryService) MeasureSince(start time.Time, key []string, labels ...telemetry.Label) {
+}
+
+func (m mockTelemetryService) IncrCounter(key []string, val float32, labels ...telemetry.Label) {
+}
+
+func (m mockTelemetryService) RegisterMeasure(key []string, labels ...string) {
+}
+
+func (m mockTelemetryService) RegisterCounter(key []string, labels ...string) {
 }