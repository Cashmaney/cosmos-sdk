package types

import (
	"context"
	"github.com/cosmos/gogoproto/proto"

	abci "github.com/cometbft/cometbft/abci/types"
<<<<<<< HEAD

	corecomet "cosmossdk.io/core/comet"
=======
>>>>>>> a2dd6492
)

// VoteExtensionsHandler defines how to implement vote extension handlers
type VoteExtensionsHandler interface {
	ExtendVote(context.Context, *abci.RequestExtendVote) (*abci.ResponseExtendVote, error)
	VerifyVoteExtension(context.Context, *abci.RequestVerifyVoteExtension) (*abci.ResponseVerifyVoteExtension, error)
}<|MERGE_RESOLUTION|>--- conflicted
+++ resolved
@@ -2,14 +2,8 @@
 
 import (
 	"context"
-	"github.com/cosmos/gogoproto/proto"
 
 	abci "github.com/cometbft/cometbft/abci/types"
-<<<<<<< HEAD
-
-	corecomet "cosmossdk.io/core/comet"
-=======
->>>>>>> a2dd6492
 )
 
 // VoteExtensionsHandler defines how to implement vote extension handlers
